#  Copyright (c) 2012-2021 Fredrik Mellbin
#
#  This file is part of VapourSynth.
#
#  VapourSynth is free software; you can redistribute it and/or
#  modify it under the terms of the GNU Lesser General Public
#  License as published by the Free Software Foundation; either
#  version 2.1 of the License, or (at your option) any later version.
#
#  VapourSynth is distributed in the hope that it will be useful,
#  but WITHOUT ANY WARRANTY; without even the implied warranty of
#  MERCHANTABILITY or FITNESS FOR A PARTICULAR PURPOSE.  See the GNU
#  Lesser General Public License for more details.
#
#  You should have received a copy of the GNU Lesser General Public
#  License along with VapourSynth; if not, write to the Free Software
#  Foundation, Inc., 51 Franklin Street, Fifth Floor, Boston, MA 02110-1301 USA
""" This is the VapourSynth module implementing the Python bindings. """

cimport vapoursynth
include 'vsconstants.pxd'
from vsscript_internal cimport VSScript
cimport cython.parallel
from cython cimport view, final
from libc.stdint cimport intptr_t, int16_t, uint16_t, int32_t, uint32_t
from cpython.buffer cimport PyBUF_SIMPLE
from cpython.buffer cimport PyBuffer_FillInfo
from cpython.buffer cimport PyBuffer_IsContiguous
from cpython.buffer cimport PyBuffer_Release
from cpython.memoryview cimport PyMemoryView_FromObject
from cpython.memoryview cimport PyMemoryView_GET_BUFFER
from cpython.number cimport PyIndex_Check
from cpython.number cimport PyNumber_Index
from cpython.ref cimport Py_INCREF, Py_DECREF
import os
import enum
import ctypes
import threading
import traceback
import gc
import sys
import inspect
import weakref
import atexit
import contextlib
import logging
import functools
import typing
import traceback
import warnings
from threading import local as ThreadLocal, Lock, RLock
from types import MappingProxyType
from collections import namedtuple
from collections.abc import Iterable, Mapping
from concurrent.futures import Future
from fractions import Fraction

__all__ = [
  'GRAY',
    'GRAY8', 'GRAY9', 'GRAY10', 'GRAY12', 'GRAY14', 'GRAY16', 'GRAY32', 'GRAYH', 'GRAYS',
  'RGB',
    'RGB24', 'RGB27', 'RGB30', 'RGB36', 'RGB42', 'RGB48', 'RGBH', 'RGBS',
  'YUV',
    'YUV410P8',
    'YUV411P8',
    'YUV420P8', 'YUV420P9', 'YUV420P10', 'YUV420P12', 'YUV420P14', 'YUV420P16',
    'YUV422P8', 'YUV422P9', 'YUV422P10', 'YUV422P12', 'YUV422P14', 'YUV422P16',
    'YUV440P8',
    'YUV444P8', 'YUV444P9', 'YUV444P10', 'YUV444P12', 'YUV444P14', 'YUV444P16', 'YUV444PH', 'YUV444PS',
  'NONE',

  'FLOAT', 'INTEGER',

  'RANGE_FULL', 'RANGE_LIMITED',

  'CHROMA_LEFT', 'CHROMA_CENTER', 'CHROMA_TOP_LEFT', 'CHROMA_TOP', 'CHROMA_BOTTOM_LEFT', 'CHROMA_BOTTOM',

  'FIELD_PROGRESSIVE', 'FIELD_TOP', 'FIELD_BOTTOM',

  'get_output', 'get_outputs',
  'clear_output', 'clear_outputs',

  'core',
]
<<<<<<< HEAD

__version__ = namedtuple("VapourSynthVersion", "release_major release_minor")(61, 0)
=======
    
__version__ = namedtuple("VapourSynthVersion", "release_major release_minor")(63, 0)
>>>>>>> f7f4e421
__api_version__ = namedtuple("VapourSynthAPIVersion", "api_major api_minor")(VAPOURSYNTH_API_MAJOR, VAPOURSYNTH_API_MINOR)


@final
cdef class EnvironmentData(object):
    cdef bint alive
    cdef Core core
    cdef object on_destroy
    cdef dict outputs

    cdef int coreCreationFlags
    cdef VSLogHandle* log

    cdef object env_locals

    cdef object __weakref__

    def __init__(self):
        raise RuntimeError("Cannot directly instantiate this class.")

    def __dealloc__(self):
        if self.alive:
            warnings.warn(
                "An environment is getting collected "
                "without calling EnvironmentPolicyAPI.destroy_environment(). "
                "This skips some lifecycle callbacks (e.g. register_on_destroy). "
                "This might cause libraries to misbehave.",
                RuntimeWarning
            )
        _unset_logger(self)


class EnvironmentPolicy(object):

    def on_policy_registered(self, special_api):
        pass

    def on_policy_cleared(self):
        pass

    def get_current_environment(self):
        raise NotImplementedError

    def set_environment(self, environment):
        raise NotImplementedError

    def is_alive(self, environment):
        cdef EnvironmentData env = <EnvironmentData>environment
        return env.alive


@final
cdef class StandaloneEnvironmentPolicy:
    cdef EnvironmentData _environment
    cdef object _api
    cdef object _logger
    cdef int _flags

    cdef object __weakref__

    def __init__(self):
        raise RuntimeError("Cannot directly instantiate this class.")

    def _on_log_message(self, level, msg):
        levelmap = {
            MessageType.MESSAGE_TYPE_DEBUG: logging.DEBUG,
            MessageType.MESSAGE_TYPE_INFORMATION: logging.INFO,
            MessageType.MESSAGE_TYPE_WARNING: logging.WARN,
            MessageType.MESSAGE_TYPE_CRITICAL: logging.ERROR,
            MessageType.MESSAGE_TYPE_FATAL: logging.FATAL
        }
        self._logger.log(levelmap[level], msg)

    def on_policy_registered(self, api):
        self._api = api
        self._logger = logging.getLogger("vapoursynth")
        self._environment = api.create_environment(self._flags)
        api.set_logger(self._environment, self._on_log_message)

    def on_policy_cleared(self):
        self._api.destroy_environment(self._environment)
        self._environment = None
        self._api = None

    def get_current_environment(self):
        return self._environment

    def set_environment(self, environment):
        return self._environment

    def is_alive(self, environment):
        return environment is self._environment


# Internal holder of the current policy.
cdef object _policy = None

cdef const VSAPI *_vsapi = NULL


cdef void _set_logger(EnvironmentData env, VSLogHandler handler, VSLogHandlerFree free, void *userData):
    vsscript_get_core_internal(env)
    _unset_logger(env)
    env.log = env.core.funcs.addLogHandler(handler, free, userData, env.core.core)

cdef void _unset_logger(EnvironmentData env):
    if env.log == NULL or env.core is None:
        env.log = NULL # if the core has been freed then so has the log as well
        return

    env.core.funcs.removeLogHandler(env.log, env.core.core)
    env.log = NULL


cdef void __stdcall _logCb(int msgType, const char *msg, void *userData) nogil:
    with gil:
        message = msg.decode("utf-8")
        (<object>userData)(MessageType(msgType), message)

cdef void __stdcall _logFree(void* userData) nogil:
    with gil:
        Py_DECREF(<object>userData)

@final
cdef class EnvironmentPolicyAPI:
    # This must be a weak-ref to prevent a cyclic dependency that happens if the API
    # is stored within an EnvironmentPolicy-instance.
    cdef object _target_policy

    cdef object _lock
    cdef object _known_environments
    # Sadly, weakref has no WeakSet.
    # So we use a counter to fake a WeakSet.
    cdef int _known_environments_counter

    def __init__(self):
        raise RuntimeError("Cannot directly instantiate this class.")

    cdef ensure_policy_matches(self):
        if _policy is not self._target_policy():
            raise ValueError("The currently activated policy does not match the bound policy. Was the environment unregistered?")

    def wrap_environment(self, environment_data):
        self.ensure_policy_matches()
        if not isinstance(environment_data, EnvironmentData):
            raise ValueError("environment_data must be an EnvironmentData instance.")
        return use_environment(<EnvironmentData>environment_data)

    def create_environment(self, int flags = 0):
        self.ensure_policy_matches()

        cdef EnvironmentData env = EnvironmentData.__new__(EnvironmentData)
        env.core = None
        env.log = NULL
        env.outputs = {}
        env.coreCreationFlags = flags
        env.on_destroy = []
        env.env_locals = weakref.WeakKeyDictionary()
        env.alive = True

        with self._lock:
            counter = self._known_environments_counter
            self._known_environments_counter += 1
            self._known_environments[counter] = env

        return env

    def set_logger(self, env, logger):
        Py_INCREF(logger)
        _set_logger(env, _logCb, _logFree, <void *>logger)

    def get_vapoursynth_api(self, int version):
        self.ensure_policy_matches()
        return ctypes.c_void_p(<uintptr_t>getVapourSynthAPI(version))

    def get_core_ptr(self, EnvironmentData environment_data):
        self.ensure_policy_matches()
        return ctypes.c_void_p(<uintptr_t>environment_data.core.core)

    def destroy_environment(self, EnvironmentData env):
        self.ensure_policy_matches()
        if not env.alive:
            return

        callbacks = env.on_destroy
        env.on_destroy = None

        with use_environment(env).use():
            for callback in callbacks:
                try:
                    callback()
                except Exception as e:
                    formatted = ''.join(traceback.format_exception(type(e), e, e.__traceback__))
                    env.core.log_message(MessageType.MESSAGE_TYPE_CRITICAL, formatted)

        _unset_logger(env)
        env.core = None
        env.log = NULL
        env.outputs = {}
        env.env_locals.clear()
        env.env_locals = None
        env.alive = False

    def unregister_policy(self):
        self.ensure_policy_matches()
        for environment in self._known_environments.values():
            self.destroy_environment(environment)
        clear_policy(delay=False)

    def __repr__(self):
        target = self._target_policy()
        if target is None:
            return f"<EnvironmentPolicyAPI bound to <garbage collected> (unregistered)>"
        elif _policy is not target:
            return f"<EnvironmentPolicyAPI bound to {target!r} (unregistered)>"
        else:
            return f"<EnvironmentPolicyAPI bound to {target!r}>"


def register_policy(policy):
    global _policy
    if _policy is not None:
        raise RuntimeError("There is already a policy registered.")
    _policy = policy

    # Expose Additional API-calls to the newly registered Environment-policy.
    cdef EnvironmentPolicyAPI _api = EnvironmentPolicyAPI.__new__(EnvironmentPolicyAPI)
    _api._target_policy = weakref.ref(_policy)
    _api._known_environments = weakref.WeakValueDictionary()
    _api._lock = threading.Lock()
    _policy.on_policy_registered(_api)


def _try_enable_introspection(version=None):
    global _policy
    if _policy is not None:
        return False

    if version != 0:
        return False

    cdef StandaloneEnvironmentPolicy standalone_policy = StandaloneEnvironmentPolicy.__new__(StandaloneEnvironmentPolicy)
    standalone_policy._flags = int(CoreCreationFlags.ccfEnableGraphInspection)
    register_policy(standalone_policy)

    return True


## DO NOT EXPOSE THIS FUNCTION TO PYTHON-LAND!
cdef get_policy():
    global _policy
    cdef StandaloneEnvironmentPolicy standalone_policy

    if _policy is None:
        standalone_policy = StandaloneEnvironmentPolicy.__new__(StandaloneEnvironmentPolicy)
        standalone_policy._flags = 0
        register_policy(standalone_policy)

    return _policy

def has_policy():
    return _policy is not None

cdef clear_policy(delay=False):
    global _policy
    old_policy = _policy

    if not delay:
        _policy = None

    if old_policy is not None:
        old_policy.on_policy_cleared()

    if delay:
        _policy = None

    return old_policy

cdef EnvironmentData _env_current():
    return get_policy().get_current_environment()


# Make sure the policy is cleared at exit.
atexit.register(lambda: clear_policy(delay=True))


def register_on_destroy(callback):
    cdef EnvironmentData env = get_policy().get_current_environment()
    if env.on_destroy is None:
        raise ValueError("The environment is already being destroyed.")

    env.on_destroy.append(callback)

def unregister_on_destroy(callback):
    cdef EnvironmentData env = get_policy().get_current_environment()
    if env.on_destroy is None:
        raise ValueError("The environment is already being destroyed.")

    env.on_destroy.remove(callback)


@final
cdef class _FastManager(object):
    cdef EnvironmentData target
    cdef EnvironmentData previous

    def __init__(self):
        raise RuntimeError("Cannot directly instantiate this class.")

    def __enter__(self):
        self.previous = get_policy().get_current_environment()
        if self.target is not None:
            get_policy().set_environment(self.target)
            self.target = None

    def __exit__(self, *_):
        policy = get_policy()
        if policy.is_alive(self.previous):
            policy.set_environment(self.previous)
        else:
            policy.set_environment(None)
        self.previous = None


cdef class Environment(object):
    cdef readonly object env

    def __init__(self):
        raise Error('Class cannot be instantiated directly')

    @property
    def alive(self):
        env = self.get_env()
        if env is None:
            return False
        return get_policy().is_alive(env)

    @property
    def single(self):
        return self.is_single()

    @classmethod
    def is_single(self):
        return not has_policy() or isinstance(_policy, StandaloneEnvironmentPolicy)

    @property
    def env_id(self):
        if self.single:
            return -1
        return id(self.env)

    cdef EnvironmentData get_env(self):
        return self.env()

    @property
    def active(self):
        env = self.get_env()
        if env is None:
            return None
        return get_policy().get_current_environment() is env

    def copy(self):
        cdef Environment env = Environment.__new__(Environment)
        env.env = self.env
        return env

    def use(self):
        env = self.get_env()
        if env is None:
            raise RuntimeError("The environment is dead.")

        cdef _FastManager ctx = _FastManager.__new__(_FastManager)
        ctx.target = env
        ctx.previous = None
        return ctx

    def __eq__(self, other):
        return other.env_id == self.env_id

    def __repr__(self):
        if self.single:
            return "<Environment (default)>"

        return f"<Environment {id(self.env)} ({('active' if self.active else 'alive') if self.alive else 'dead'})>"


cdef class Local:
    cdef object __weakref__

    def __getattr__(self, key):
        cdef EnvironmentData env = get_policy().get_current_environment()
        values = env.env_locals.setdefault(self, {})
        if key not in values:
            raise AttributeError(key)
        return values[key]

    def __setattr__(self, key, value):
        cdef EnvironmentData env = get_policy().get_current_environment()
        values = env.env_locals.setdefault(self, {})
        values[key] = value

    def __delattr__(self, key):
        cdef EnvironmentData env = get_policy().get_current_environment()
        values = env.env_locals.setdefault(self, {})
        values.pop(key)


cdef Environment use_environment(EnvironmentData env):
    if id is None: raise ValueError("id may not be None.")

    cdef Environment instance = Environment.__new__(Environment)
    instance.env = weakref.ref(env)

    return instance

def get_current_environment():
    env = get_policy().get_current_environment()
    if env is None:
        raise RuntimeError("We are not running inside an environment.")

    vsscript_get_core_internal(env) # Make sure a core is defined
    return use_environment(env)

# Create an empty list whose instance will represent a not passed value.
_EMPTY = []

VideoOutputTuple = namedtuple("VideoOutputTuple", "clip alpha alt_output")

def _construct_type(signature):
    type,*opt = signature.split(":")

    # Handle Arrays.
    if type.endswith("[]"):
        array = True
        type = type[:-2]
    else:
        array = False

    # Handle types
    if type == "vnode":
        type = vapoursynth.VideoNode
    elif type == "anode":
        type = vapoursynth.AudioNode
    elif type == "vframe":
        type = vapoursynth.VideoFrame
    elif type == "aframe":
        type = vapoursynth.AudioFrame
    elif type == "func":
        type = typing.Union[vapoursynth.Func, typing.Callable]
    elif type == "int":
        type = int
    elif type == "float":
        type = float
    elif type == "data":
        type = typing.Union[str, bytes, bytearray]
    else:
        type = typing.Any

    # Make the type a sequence.
    if array:
        type = typing.Union[type, typing.Sequence[type]]

    # Mark an optional type
    if opt:
        type = typing.Optional[type]

    return type

def _construct_parameter(signature):
    if signature == "any":
        return inspect.Parameter(
            "kwargs", inspect.Parameter.VAR_KEYWORD,
            annotation=typing.Any
        )

    name, signature = signature.split(":", 1)
    type = _construct_type(signature)

    __,*opt = signature.split(":")
    if opt:
        default_value = None
    else:
        default_value = inspect.Parameter.empty

    return inspect.Parameter(
        name, inspect.Parameter.POSITIONAL_OR_KEYWORD,
        default=default_value, annotation=type
    )

def construct_signature(signature, return_signature, injected=None):
    if typing is None:
        raise RuntimeError("At least Python 3.5 is required to use type-hinting")

    if isinstance(signature, vapoursynth.Function):
        signature = signature.signature

    params = list(
        _construct_parameter(param)
        for param in signature.split(";")
        if param
    )

    if injected and params:
        del params[0]

    return_annotations = list(
        _construct_parameter(rparam).annotation
        for rparam in return_signature.split(";")
        if rparam
    )

    if len(return_annotations) == 0:
        return_annotation = None
    elif len(return_annotations) == 1:
        return_annotation = return_annotations.pop()
    else:
        return_annotation = typing.Tuple[typing.Any, ...]

    return inspect.Signature(tuple(params), return_annotation=return_annotation)

def _construct_repr_wrap(value):
    if isinstance(value, (enum.Enum, VideoFormat)):
        return value.name

    if isinstance(value, typing.Iterator):
        value = ', '.join(_construct_repr_wrap(v) for v in value)

    to_wrap = isinstance(value, str) and not value.startswith('<') and ' ' in value

    if to_wrap:
        return f'"{value}"'

    return value

def _construct_repr(obj, **kwargs):
    address = f'{id(obj):X}'.rjust(16, "0")

    add_data = ''

    if kwargs:
        add_data += ', '.join(
            f'{key}={_construct_repr_wrap(value)}'
            for key, value in kwargs.items()
        )
        add_data = f' {add_data}'

    return f'<{obj.__class__.__module__}.{obj.__class__.__qualname__} object at 0x{address}{add_data}>'

class Error(Exception):
    def __init__(self, value):
        self.value = value

    def __str__(self):
        return str(self.value)

    def __repr__(self):
        return repr(self.value)

cdef _get_output_dict(funcname="this function"):
    cdef EnvironmentData env = _env_current()
    if env is None:
        raise Error('Internal environment id not set. %s called from a filter callback?'%funcname)
    return env.outputs

def clear_output(int index = 0):
    cdef dict outputs = _get_output_dict("clear_output")
    try:
        del outputs[index]
    except KeyError:
        pass

def clear_outputs():
    cdef dict outputs = _get_output_dict("clear_outputs")
    outputs.clear()

def get_outputs():
    cdef dict outputs = _get_output_dict("get_outputs")
    return MappingProxyType(outputs)

def get_output(int index = 0):
    return _get_output_dict("get_output")[index]

cdef class FuncData(object):
    cdef object func
    cdef VSCore *core
    cdef EnvironmentData env

    def __init__(self):
        raise Error('Class cannot be instantiated directly')

    def __call__(self, **kwargs):
        return self.func(**kwargs)

cdef FuncData createFuncData(object func, VSCore *core, EnvironmentData env):
    cdef FuncData instance = FuncData.__new__(FuncData)
    instance.func = func
    instance.core = core
    instance.env = env
    return instance

cdef class Func(object):
    cdef const VSAPI *funcs
    cdef VSFunction *ref

    def __init__(self):
        raise Error('Class cannot be instantiated directly')

    def __dealloc__(self):
        if self.funcs:
            self.funcs.freeFunction(self.ref)

    def __call__(self, **kwargs):
        cdef VSMap *outm
        cdef VSMap *inm
        cdef const VSAPI *vsapi
        cdef const char *error
        vsapi = getVSAPIInternal()
        outm = self.funcs.createMap()
        inm = self.funcs.createMap()
        try:
            dictToMap(kwargs, inm, NULL, vsapi)
            self.funcs.callFunction(self.ref, inm, outm)
            error = self.funcs.mapGetError(outm)
            if error:
                raise Error(error.decode('utf-8'))
            return mapToDict(outm, True)
        finally:
            vsapi.freeMap(outm)
            vsapi.freeMap(inm)

cdef Func createFuncPython(object func, VSCore *core, const VSAPI *funcs):
    cdef Func instance = Func.__new__(Func)
    instance.funcs = funcs

    cdef EnvironmentData env = _env_current()
    if env is None:
        raise Error('Internal environment id not set. Did the environment die?')
    fdata = createFuncData(func, core, env)

    Py_INCREF(fdata)
    instance.ref = instance.funcs.createFunction(publicFunction, <void *>fdata, freeFunc, core)
    return instance

cdef Func createFuncRef(VSFunction *ref, const VSAPI *funcs):
    cdef Func instance = Func.__new__(Func)
    instance.funcs = funcs
    instance.ref = ref
    return instance


cdef class CallbackData(object):
    cdef const VSAPI *funcs
    cdef object callback

    cdef RawNode node

    cdef EnvironmentData env

    def __init__(self, object node, EnvironmentData env, object callback):
        # Keeps the node alive during the call.
        self.node = node

        self.callback = callback
        self.env = env


cdef createCallbackData(const VSAPI* funcs, RawNode node, object cb):
    cbd = CallbackData(node, _env_current(), cb)
    cbd.funcs = funcs
    return cbd


cdef class FramePtr(object):
    cdef const VSFrame *f
    cdef const VSAPI *funcs

    def __init__(self):
        raise Error('Class cannot be instantiated directly')

    def __dealloc__(self):
        if self.funcs:
            self.funcs.freeFrame(self.f)

cdef FramePtr createFramePtr(const VSFrame *f, const VSAPI *funcs):
    cdef FramePtr instance = FramePtr.__new__(FramePtr)
    instance.f = f
    instance.funcs = funcs
    return instance


cdef void __stdcall frameDoneCallback(void *data, const VSFrame *f, int n, VSNode *node, const char *errormsg) nogil:
    with gil:
        result = error = None
        d = <CallbackData>data

        try:
            if f == NULL:
                error = 'Internal error - no error message.'
                if errormsg != NULL:
                    error = errormsg.decode('utf-8')
                error = Error(error)
            else:
                result = Error("This should not happen. Add your own node-implementation to the frameDoneCallback code.")

            try:
                d.receive(n, result)
            except:
                traceback.print_exc()
        finally:
            Py_DECREF(d)

cdef object mapToDict(const VSMap *map, bint flatten):
    cdef const VSAPI *funcs = getVSAPIInternal()
    cdef int numKeys = funcs.mapNumKeys(map)
    retdict = {}
    cdef const char *retkey
    cdef int proptype

    for x in range(numKeys):
        retkey = funcs.mapGetKey(map, x)
        proptype = funcs.mapGetType(map, retkey)

        for y in range(funcs.mapNumElements(map, retkey)):
            if proptype == ptInt:
                newval = funcs.mapGetInt(map, retkey, y, NULL)
            elif proptype == ptFloat:
                newval = funcs.mapGetFloat(map, retkey, y, NULL)
            elif proptype == ptData:
                newval = funcs.mapGetData(map, retkey, y, NULL)
                if funcs.mapGetDataTypeHint(map, retkey, y, NULL) == dtUtf8:
                    newval = newval.decode('utf-8')
            elif proptype == ptVideoNode or proptype == ptAudioNode:
                newval = createNode(funcs.mapGetNode(map, retkey, y, NULL), funcs, _get_core())
            elif proptype == ptVideoFrame or proptype == ptAudioFrame:
                newval = createConstFrame(funcs.mapGetFrame(map, retkey, y, NULL), funcs, _get_core().core)
            elif proptype == ptFunction:
                newval = createFuncRef(funcs.mapGetFunction(map, retkey, y, NULL), funcs)

            if y == 0:
                vval = newval
            elif y == 1:
                vval = [vval, newval]
            else:
                vval.append(newval)
        retdict[retkey.decode('utf-8')] = vval

    if not flatten:
        return retdict
    elif len(retdict) == 0:
        return None
    elif len(retdict) == 1:
        a, b = retdict.popitem()
        return b
    else:
        return retdict

cdef void dictToMap(dict ndict, VSMap *inm, VSCore *core, const VSAPI *funcs) except *:
    for key in ndict:
        ckey = key.encode('utf-8')
        val = ndict[key]

        if isinstance(val, (str, bytes, bytearray, RawNode, RawFrame)):
            val = [val]
        else:
            try:
                iter(val)
            except:
                val = [val]

        for v in val:
            if isinstance(v, int):
                if funcs.mapSetInt(inm, ckey, int(v), 1) != 0:
                    raise Error('not all values are of the same type in ' + key)
            elif isinstance(v, float):
                if funcs.mapSetFloat(inm, ckey, float(v), 1) != 0:
                    raise Error('not all values are of the same type in ' + key)
            elif isinstance(v, str):
                s = v.encode('utf-8')
                if funcs.mapSetData(inm, ckey, s, <int>len(s), dtUtf8, 1) != 0:
                    raise Error('not all values are of the same type in ' + key)
            elif isinstance(v, (bytes, bytearray)):
                if funcs.mapSetData(inm, ckey, v, <int>len(v), dtBinary, 1) != 0:
                    raise Error('not all values are of the same type in ' + key)
            elif isinstance(v, RawNode):
                if funcs.mapSetNode(inm, ckey, (<RawNode>v).node, 1) != 0:
                    raise Error('not all values are of the same type in ' + key)
            elif isinstance(v, RawFrame):
                if funcs.mapSetFrame(inm, ckey, (<RawFrame>v).constf, 1) != 0:
                    raise Error('not all values are of the same type in ' + key)
            elif isinstance(v, Func):
                if funcs.mapSetFunction(inm, ckey, (<Func>v).ref, 1) != 0:
                    raise Error('not all values are of the same type in ' + key)
            elif callable(v):
                tf = createFuncPython(v, core, funcs)

                if funcs.mapSetFunction(inm, ckey, (<Func>tf).ref, 1) != 0:
                    raise Error('not all values are of the same type in ' + key)

            else:
                raise Error('argument ' + key + ' was passed an unsupported type (' + type(v).__name__ + ')')


cdef void typedDictToMap(dict ndict, dict atypes, VSMap *inm, VSCore *core, const VSAPI *funcs) except *:
    for key in ndict:
        ckey = key.encode('utf-8')
        val = ndict[key]
        if val is None:
            continue

        if isinstance(val, (str, bytes, bytearray, RawNode, RawFrame)) or not isinstance(val, Iterable):
            val = [val]

        for v in val:
            if (atypes[key][:5] == 'vnode' and isinstance(v, VideoNode)) or (atypes[key][:5] == 'anode' and isinstance(v, AudioNode)):
                if funcs.mapSetNode(inm, ckey, (<RawNode>v).node, 1) != 0:
                    raise Error('not all values are of the same type in ' + key)
            elif ((atypes[key][:6] == 'vframe') and isinstance(v, VideoFrame)) or (atypes[key][:6] == 'aframe' and isinstance(v, AudioFrame)):
                if funcs.mapSetFrame(inm, ckey, (<RawFrame>v).constf, 1) != 0:
                    raise Error('not all values are of the same type in ' + key)
            elif atypes[key][:4] == 'func' and isinstance(v, Func):
                if funcs.mapSetFunction(inm, ckey, (<Func>v).ref, 1) != 0:
                    raise Error('not all values are of the same type in ' + key)
            elif atypes[key][:4] == 'func' and callable(v):
                tf = createFuncPython(v, core, funcs)
                if funcs.mapSetFunction(inm, ckey, tf.ref, 1) != 0:
                    raise Error('not all values are of the same type in ' + key)
            elif atypes[key][:3] == 'int':
                if funcs.mapSetInt(inm, ckey, int(v), 1) != 0:
                    raise Error('not all values are of the same type in ' + key)
            elif atypes[key][:5] == 'float':
                if funcs.mapSetFloat(inm, ckey, float(v), 1) != 0:
                    raise Error('not all values are of the same type in ' + key)
            elif atypes[key][:4] == 'data':
                if not isinstance(v, (str, bytes, bytearray)):
                    v = str(v)
                if isinstance(v, str):
                    s = v.encode('utf-8')
                else:
                    s = v
                if funcs.mapSetData(inm, ckey, s, <int>len(s), dtUtf8 if isinstance(v, str) else dtBinary, 1) != 0:
                    raise Error('not all values are of the same type in ' + key)
            else:
                raise Error('argument ' + key + ' was passed an unsupported type (expected ' + atypes[key] + ' compatible type but got ' + type(v).__name__ + ')')
        if len(val) == 0:
        # set an empty key if it's an empty array
            if atypes[key][:5] == 'vnode':
                funcs.mapSetEmpty(inm, ckey, ptVideoNode)
            elif atypes[key][:5] == 'anode':
                funcs.mapSetEmpty(inm, ckey, ptAudioNode)
            elif atypes[key][:6] == 'vframe':
                funcs.mapSetEmpty(inm, ckey, ptVideoFrame)
            elif atypes[key][:6] == 'aframe':
                funcs.mapSetEmpty(inm, ckey, ptAudioFrame)
            elif atypes[key][:4] == 'func':
                funcs.mapSetEmpty(inm, ckey, ptFunction)
            elif atypes[key][:3] == 'int':
                funcs.mapSetEmpty(inm, ckey, ptInt)
            elif atypes[key][:5] == 'float':
                funcs.mapSetEmpty(inm, ckey, ptFloat)
            elif atypes[key][:4] == 'data':
                funcs.mapSetEmpty(inm, ckey, ptData)
            else:
                raise Error('argument ' + key + ' has an unknown type: ' + atypes[key])

cdef class VideoFormat(object):
    cdef readonly uint32_t id
    cdef readonly str name
    cdef readonly object color_family
    cdef readonly object sample_type
    cdef readonly int bits_per_sample
    cdef readonly int bytes_per_sample
    cdef readonly int subsampling_w
    cdef readonly int subsampling_h
    cdef readonly int num_planes

    def __init__(self):
        raise Error('Class cannot be instantiated directly')

    def _as_dict(self):
        return {
            'color_family': self.color_family,
            'sample_type': self.sample_type,
            'bits_per_sample': self.bits_per_sample,
            'subsampling_w': self.subsampling_w,
            'subsampling_h': self.subsampling_h
        }

    def replace(self, **kwargs):
        core = kwargs.pop("core", None) or _get_core()
        vals = self._as_dict()
        vals.update(**kwargs)
        return core.query_video_format(**vals)

    def __eq__(self, other):
        if not isinstance(other, VideoFormat):
            return False
        return other.id == self.id

    def __int__(self):
        return self.id

    def __repr__(self):
        return _construct_repr(
            self, id=self.id, name=self.name,
            color_family=self.color_family,
            sample_type=self.sample_type,
            bits_per_sample=self.bits_per_sample,
            bytes_per_sample=self.bytes_per_sample,
            num_planes=self.num_planes,
            subsampling_w=self.subsampling_w,
            subsampling_h=self.subsampling_h,
        )

    def __str__(self):
        return (
            'VideoFormat\n'
            f'\tID: {self.id:d}\n'
            f'\tName: {self.name}\n'
            f'\tColor Family: {self.color_family.name}\n'
            f'\tSample Type: {self.sample_type.name}\n'
            f'\tBits Per Sample: {self.bits_per_sample:d}\n'
            f'\tBytes Per Sample: {self.bytes_per_sample:d}\n'
            f'\tNum Planes: {self.num_planes:d}\n'
            f'\tSubsampling W: {f"{1 << self.subsampling_w}x" if self.subsampling_w else "None"}\n'
            f'\tSubsampling H: {f"{1 << self.subsampling_h}x" if self.subsampling_h else "None"}\n'
        )

cdef VideoFormat createVideoFormat(const VSVideoFormat *f, const VSAPI *funcs, VSCore *core):
    cdef VideoFormat instance = VideoFormat.__new__(VideoFormat)
    cdef char nameBuffer[32]
    funcs.getVideoFormatName(f, nameBuffer)
    instance.name = nameBuffer.decode('utf-8')
    instance.color_family = ColorFamily(f.colorFamily)
    instance.sample_type = SampleType(f.sampleType)
    instance.bits_per_sample = f.bitsPerSample
    instance.bytes_per_sample = f.bytesPerSample
    instance.subsampling_w = f.subSamplingW
    instance.subsampling_h = f.subSamplingH
    instance.num_planes = f.numPlanes
    instance.id = funcs.queryVideoFormatID(instance.color_family, instance.sample_type, instance.bits_per_sample, instance.subsampling_w, instance.subsampling_h, core)
    return instance

cdef class FrameProps(object):
    cdef RawFrame frame
    cdef VSCore *core
    cdef const VSAPI *funcs
    cdef bint readonly

    def __init__(self):
        raise Error('Class cannot be instantiated directly')

    def __contains__(self, str name):
        self.frame._ensure_open()
        cdef const VSMap *m = self.funcs.getFramePropertiesRO(self.frame.constf)
        cdef bytes b = name.encode('utf-8')
        cdef int numelem = self.funcs.mapNumElements(m, b)
        return numelem > 0

    def __getitem__(self, str name):
        self.frame._ensure_open()
        cdef const VSMap *m = self.funcs.getFramePropertiesRO(self.frame.constf)
        cdef bytes b = name.encode('utf-8')
        cdef list ol = []
        cdef int numelem = self.funcs.mapNumElements(m, b)
        cdef const int64_t *intArray
        cdef const double *floatArray
        cdef const char *data

        if numelem < 0:
            raise KeyError('No key named ' + name + ' exists')
        cdef int t = self.funcs.mapGetType(m, b)
        if t == ptInt:
            if numelem > 0:
                intArray = self.funcs.mapGetIntArray(m, b, NULL)
                for i in range(numelem):
                    ol.append(intArray[i])
        elif t == ptFloat:
            if numelem > 0:
                floatArray = self.funcs.mapGetFloatArray(m, b, NULL)
                for i in range(numelem):
                    ol.append(floatArray[i])
        elif t == ptData:
            for i in range(numelem):
                data = self.funcs.mapGetData(m, b, i, NULL)
                ol.append(data[:self.funcs.mapGetDataSize(m, b, i, NULL)])
        elif t == ptVideoNode or t == ptAudioNode:
            for i in range(numelem):
                ol.append(createNode(self.funcs.mapGetNode(m, b, i, NULL), self.funcs, _get_core()))
        elif t == ptVideoFrame or t == ptAudioFrame:
            for i in range(numelem):
                ol.append(createConstFrame(self.funcs.mapGetFrame(m, b, i, NULL), self.funcs, self.core))
        elif t == ptFunction:
            for i in range(numelem):
                ol.append(createFuncRef(self.funcs.mapGetFunction(m, b, i, NULL), self.funcs))

        if len(ol) == 1:
            return ol[0]
        else:
            return ol

    def __setitem__(self, str name, value):
        self.frame._ensure_open()
        if self.readonly:
            raise Error('Cannot delete properties of a read only object')
        cdef VSMap *m = self.funcs.getFramePropertiesRW(self.frame.f)
        cdef bytes b = name.encode('utf-8')
        cdef const VSAPI *funcs = self.funcs
        val = value
        if isinstance(val, (str, bytes, bytearray, RawNode, RawFrame)):
            val = [val]
        else:
            try:
                iter(val)
            except:
                val = [val]
        self.__delitem__(name)
        try:
            for v in val:
                if isinstance(v, RawNode):
                    if funcs.mapSetNode(m, b, (<RawNode>v).node, 1) != 0:
                        raise Error('Not all values are of the same type')
                elif isinstance(v, RawFrame):
                    if funcs.mapSetFrame(m, b, (<RawFrame>v).constf, 1) != 0:
                        raise Error('Not all values are of the same type')
                elif isinstance(v, Func):
                    if funcs.mapSetFunction(m, b, (<Func>v).ref, 1) != 0:
                        raise Error('Not all values are of the same type')
                elif callable(v):
                    tf = createFuncPython(v, self.core, self.funcs)
                    if funcs.mapSetFunction(m, b, tf.ref, 1) != 0:
                        raise Error('Not all values are of the same type')
                elif isinstance(v, int):
                    if funcs.mapSetInt(m, b, int(v), 1) != 0:
                        raise Error('Not all values are of the same type')
                elif isinstance(v, float):
                    if funcs.mapSetFloat(m, b, float(v), 1) != 0:
                        raise Error('Not all values are of the same type')
                elif isinstance(v, str):
                    if funcs.mapSetData(m, b, v.encode('utf-8'), -1, dtUtf8, 1) != 0:
                        raise Error('Not all values are of the same type')
                elif isinstance(v, (bytes, bytearray)):
                    if funcs.mapSetData(m, b, v, <int>len(v), dtBinary, 1) != 0:
                        raise Error('Not all values are of the same type')
                else:
                    raise Error('Setter was passed an unsupported type (' + type(v).__name__ + ')')
        except Error:
            self.__delitem__(name)
            raise

    def __delitem__(self, str name):
        self.frame._ensure_open()
        if self.readonly:
            raise Error('Cannot delete properties of a read only object')
        cdef VSMap *m = self.funcs.getFramePropertiesRW(self.frame.f)
        cdef bytes b = name.encode('utf-8')
        self.funcs.mapDeleteKey(m, b)

    def __setattr__(self, name, value):
        self.frame._ensure_open()
        self[name] = value

    def __delattr__(self, name):
        self.frame._ensure_open()
        del self[name]

    # Only the methods __getattr__ and keys are required for the support of
    #     >>> dict(frame.props)
    # this can be shown at Objects/dictobject.c:static int dict_merge(PyObject *, PyObject *, int)
    # in the generic code path.

    def __getattr__(self, name):
        self.frame._ensure_open()
        try:
           return self[name]
        except KeyError as e:
           raise AttributeError from e

    def keys(self):
        self.frame._ensure_open()
        cdef const VSMap *m = self.funcs.getFramePropertiesRO(self.frame.constf)
        cdef int numkeys = self.funcs.mapNumKeys(m)
        result = set()
        for i in range(numkeys):
            result.add(self.funcs.mapGetKey(m, i).decode('utf-8'))
        return result

    def values(self):
        self.frame._ensure_open()
        return {self[key] for key in self.keys()}

    def items(self):
        self.frame._ensure_open()
        return {(key, self[key]) for key in self.keys()}

    def get(self, key, default=None):
        self.frame._ensure_open()
        if key in self:
            return self[key]
        return default

    def pop(self, key, default=_EMPTY):
        self.frame._ensure_open()
        if key in self:
            value = self[key]
            del self[key]
            return value

        # The is-operator is required to ensure that
        # we have actually passed the _EMPTY list instead any other list with length zero.
        if default is _EMPTY:
            raise KeyError

        return default

    def popitem(self):
        self.frame._ensure_open()
        if len(self) <= 0:
            raise KeyError
        key = next(iter(self.keys()))
        return (key, self.pop(key))

    def setdefault(self, key, default=0):
        """
        Behaves like the dict.setdefault function but since setting None is not supported,
        it will default to zero.
        """
        self.frame._ensure_open()
        if key not in self:
            self[key] = default
        return self[key]

    def update(self, *args, **kwargs):
        self.frame._ensure_open()
        # This code converts the positional argument into a dict which we then can update
        # with the kwargs.
        if 0 < len(args) < 2:
            args = args[0]
            if not isinstance(args, dict):
                args = dict(args)
        elif len(args) > 1:
            raise TypeError("update takes 1 positional argument but %d was given" % len(args))
        else:
            args = {}

        args.update(kwargs)

        for k, v in args.items():
            self[k] = v

    def clear(self):
        self.frame._ensure_open()
        for _ in range(len(self)):
            self.popitem()

    def copy(self):
        """
        We can't copy VideoFrames directly, so we're just gonna return a real dictionary.
        """
        self.frame._ensure_open()
        return dict(self)

    def __iter__(self):
        self.frame._ensure_open()
        yield from self.keys()

    def __len__(self):
        self.frame._ensure_open()
        cdef const VSMap *m = self.funcs.getFramePropertiesRO(self.frame.constf)
        return self.funcs.mapNumKeys(m)

    def __dir__(self):
        self.frame._ensure_open()
        return super(FrameProps, self).__dir__() + list(self.keys())

    def __repr__(self):
        if self.frame.closed:
            return "<vapoursynth.FrameProps on closed frame>"
        return "<vapoursynth.FrameProps %r>" % dict(self)

cdef FrameProps createFrameProps(RawFrame f):
    cdef FrameProps instance = FrameProps.__new__(FrameProps)
    instance.frame = f
    instance.funcs = f.funcs
    instance.core = f.core
    instance.readonly = f.readonly
    return instance

# Make sure the FrameProps-Object quacks like a Mapping.
Mapping.register(FrameProps)


class ChannelLayout(int):
    def __contains__(self, layout):
        return bool(self & (1 << layout))

    def __iter__(self):
        for v in AudioChannels:
            if ((1 << v) & self):
                yield v

    def __len__(self):
        return self.bit_count()

    def __repr__(self):
        return _construct_repr(
            self, num_channels=len(self), layout=iter(self)
        )

    def __str__(self):
        layout = ', '.join([c.name for c in self])

        return (
            'ChannelLayout\n'
            f'\tNum channels: {len(self):d}\n'
            f'\tLayout: {layout}\n'
        )

cdef class RawFrame(object):
    cdef const VSFrame *constf
    cdef VSFrame *f
    cdef VSCore *core
    cdef const VSAPI *funcs
    cdef unsigned flags

    cdef object __weakref__

    def __init__(self):
        raise Error('Class cannot be instantiated directly')

    def __dealloc__(self):
        if self.funcs:
            self.funcs.freeFrame(self.constf)

    @property
    def closed(self):
        return self.constf == NULL

    cdef _ensure_open(self):
        if self.constf == NULL:
            raise RuntimeError("The Frame has already been released.")

    def close(self):
        if self.closed:
            return

        if self.funcs:
            self.funcs.freeFrame(self.constf)
        self.constf = NULL

    def __enter__(self):
        return self

    def __exit__(self, exc=None, val=None, tb=None):
        self.close()

    @property
    def props(self):
        self._ensure_open()
        return createFrameProps(self)

    @props.setter
    def props(self, new_props):
        p = self.props
        p.clear()
        p.update(**new_props)

    def get_write_ptr(self, int plane):
        self._ensure_open()
        if self.f == NULL:
            raise Error('Can only obtain write pointer for writable frames')
        cdef const uint8_t *d = self.funcs.getWritePtr(self.f, plane)
        if d == NULL:
            raise IndexError('Specified plane index out of range')
        return ctypes.c_void_p(<uintptr_t>d)

    def get_read_ptr(self, int plane):
        self._ensure_open()
        cdef const uint8_t *d = self.funcs.getReadPtr(self.constf, plane)
        if d == NULL:
            raise IndexError('Specified plane index out of range')
        return ctypes.c_void_p(<uintptr_t>d)

    def get_stride(self, int plane):
        self._ensure_open()
        cdef ptrdiff_t stride = self.funcs.getStride(self.constf, plane)
        if stride == 0:
            raise IndexError('Specified plane index out of range')
        return stride

    @property
    def readonly(self):
        return not self.flags & 1


cdef class VideoFrame(RawFrame):
    cdef readonly VideoFormat format
    cdef readonly int width
    cdef readonly int height

    def __init__(self):
        raise Error('Class cannot be instantiated directly')

    def copy(self):
        self._ensure_open()
        return createVideoFrame(self.funcs.copyFrame(self.constf, self.core), self.funcs, self.core)

    def readchunks(self):
        self._ensure_open()

        lib = self.funcs
        frame = <VSFrame*> self.constf
        format = lib.getVideoFrameFormat(frame)

        # reuse the same _2dview for each plane
        view = _video.allocinfo(format)
        view.base.obj = self
        view.base.readonly = not self.flags & 1

        for x in range(format.numPlanes):
            _video.fillinfo(&view.base, frame, x, &self.flags, lib)

            data = PyMemoryView_FromObject(view)

            if not PyBuffer_IsContiguous(&view.base, b'C'):
                # write data line by line
                tmp = PyMemoryView_GET_BUFFER(data)
                tmp.ndim = 1
                tmp.shape += 1
                tmp.strides += 1
                tmp.len = tmp.shape[0] * tmp.itemsize

                lines = view.base.shape[0]
                stride = view.base.strides[0]

                for _ in range(lines):
                    line = PyMemoryView_FromObject(data)
                    yield line
                    tmp.buf = &(<char*> tmp.buf)[stride]
            else:
                yield data

    def __getitem__(self, index):
        self._ensure_open()
        if PyIndex_Check(index):
            index = PyNumber_Index(index)
        else:
            raise TypeError("frame indices must be integers, not %s"
                            % (type(index).__name__,))

        lib = self.funcs
        frame = <VSFrame*> self.constf
        format = lib.getVideoFrameFormat(frame)

        if index < 0:
            index += format.numPlanes
        if not 0 <= index < format.numPlanes:
            raise IndexError("index out of range")

        data = _video.allocinfo(format)
        data.base.obj = createFramePtr(self.funcs.addFrameRef(self.constf), self.funcs)
        data.base.readonly = not self.flags & 1

        _video.fillinfo(&data.base, frame, index, &self.flags, lib)

        return PyMemoryView_FromObject(data)

    def __len__(self):
        self._ensure_open()
        lib = self.funcs
        return lib.getVideoFrameFormat(self.constf).numPlanes

    def __repr__(self):
        d = 'dynamic'
        width, height = (self.width, self.height) if self.width and self.height else (d, d)

        return _construct_repr(
            self, format=self.format or d, width=width, height=height, readonly=self.readonly,
        )

    def __str__(self):
        d = 'dynamic'
        format = self.format.name if self.format else d
        width, height = (self.width, self.height) if self.width and self.height else (d, d)

        return (
            'VideoFrame\n'
            f'\tFormat: {format}\n'
            f'\tWidth: {width}\n'
            f'\tHeight: {height}\n'
            f'\tReadonly: {str(self.readonly)}\n'
        )


cdef VideoFrame createConstVideoFrame(const VSFrame *constf, const VSAPI *funcs, VSCore *core):
    cdef VideoFrame instance = VideoFrame.__new__(VideoFrame)
    instance.constf = constf
    instance.f = NULL
    instance.funcs = funcs
    instance.core = core
    instance.flags = 0
    instance.format = createVideoFormat(funcs.getVideoFrameFormat(constf), funcs, core)
    instance.width = funcs.getFrameWidth(constf, 0)
    instance.height = funcs.getFrameHeight(constf, 0)
    return instance


cdef VideoFrame createVideoFrame(VSFrame *f, const VSAPI *funcs, VSCore *core):
    cdef VideoFrame instance = VideoFrame.__new__(VideoFrame)
    instance.constf = f
    instance.f = f
    instance.funcs = funcs
    instance.core = core
    instance.flags = -1
    instance.format = createVideoFormat(funcs.getVideoFrameFormat(f), funcs, core)
    instance.width = funcs.getFrameWidth(f, 0)
    instance.height = funcs.getFrameHeight(f, 0)
    return instance


@cython.final
@cython.internal
cdef class _frame:

    @staticmethod
    cdef void* getdata(VSFrame* frame, int index, unsigned* flags, const VSAPI* lib) nogil:
        cdef:
            unsigned mask

        if lib.getFrameType(frame) is VIDEO:
            mask = 1 << index+1
        else:
            mask = ~1  # there's only one plane in audio frames
        if flags[0] & mask:  # trigger copy-on-write
            flags[0] &= ~mask  # only do so once, see GH-724
            return <void*> lib.getWritePtr(frame, index)
        else:
            return <void*> lib.getReadPtr(frame, index)


@cython.final
@cython.internal
@cython.freelist(16)
cdef class _2dview:
    cdef:
        Py_buffer base
        ssize_t smalltable[4]  # shape, strides

    def __cinit__(self):
        # need Py_buffer.obj to be non-NULL
        PyBuffer_FillInfo(&self.base, None, NULL, 0, True, PyBUF_SIMPLE)

        self.base.ndim = 2
        self.base.shape = &self.smalltable[0]
        self.base.strides = &self.smalltable[2]

    def __dealloc__(self):
        PyBuffer_Release(&self.base)  # not handled by Cython

    def __getbuffer__(self, Py_buffer* view, int flags):
        # provide full info right away,
        # PEP-3118 compliance is left to memoryview
        view.obj = self.base.obj  # XXX: _2dview instances are temporary
                                  #      (requires Python>=3.3)
        view.buf = self.base.buf
        view.len = self.base.len
        view.readonly = self.base.readonly
        view.itemsize = self.base.itemsize
        view.format = self.base.format
        view.ndim = self.base.ndim
        view.shape = self.base.shape
        view.strides = self.base.strides
        view.suboffsets = self.base.suboffsets
        view.internal = self.base.internal


@cython.final
@cython.internal
cdef class _video:

    @staticmethod
    cdef _2dview allocinfo(const VSVideoFormat* format):
        cdef:
            _2dview self

        self = _2dview.__new__(_2dview)
        self.base.itemsize = format.bytesPerSample
        self.base.strides[1] = format.bytesPerSample

        if format.sampleType == INTEGER:
            if format.bytesPerSample == 1:
                self.base.format = 'B'
            elif format.bytesPerSample == 2:
                self.base.format = 'H'
            elif format.bytesPerSample == 4:
                self.base.format = 'I'
        elif format.sampleType == FLOAT:
            if format.bytesPerSample == 2:
                self.base.format = 'e'
            elif format.bytesPerSample == 4:
                self.base.format = 'f'

        return self

    @staticmethod
    cdef void fillinfo(Py_buffer* view, VSFrame* frame, int plane, unsigned* flags, const VSAPI* lib) nogil:
        view.shape[1] = lib.getFrameWidth(frame, plane)
        view.shape[0] = lib.getFrameHeight(frame, plane)
        view.strides[0] = lib.getStride(frame, plane)
        view.len = view.shape[0] * view.shape[1] * view.itemsize
        view.buf = _frame.getdata(frame, plane, flags, lib)


cdef class AudioFrame(RawFrame):
    cdef readonly object sample_type
    cdef readonly int bits_per_sample
    cdef readonly int bytes_per_sample
    cdef readonly int64_t channel_layout
    cdef readonly int num_channels

    def __init__(self):
        raise Error('Class cannot be instantiated directly')

    def copy(self):
        self._ensure_open()
        return createAudioFrame(self.funcs.copyFrame(self.constf, self.core), self.funcs, self.core)

    @property
    def channels(self):
        return ChannelLayout(self.channel_layout)

    def __getitem__(self, index):
        self._ensure_open()
        if PyIndex_Check(index):
            index = PyNumber_Index(index)

            lib = self.funcs
            frame = <VSFrame*> self.constf
            format = lib.getAudioFrameFormat(frame)

            if index < 0:
                index += format.numChannels
            if not 0 <= index < format.numChannels:
                raise IndexError("index out of range")

            data = _audio.allocinfo(format)
            data.base.obj = createFramePtr(self.funcs.addFrameRef(self.constf), self.funcs)
            data.base.readonly = not self.flags & 1

            _audio.fillinfo(&data.base, frame, index, &self.flags, lib)

            return PyMemoryView_FromObject(data)
        else:
            raise TypeError("frame indices must be integers, not %s"
                            % (type(index).__name__,))

    def __len__(self):
        self._ensure_open()
        lib = self.funcs
        return lib.getAudioFrameFormat(self.constf).numChannels

    def __repr__(self):
        return _construct_repr(
            self, sample_type=self.sample_type,
            bits_per_sample=self.bits_per_sample,
            bytes_per_sample=self.bytes_per_sample,
            num_channels=self.num_channels, channels=iter(self.channels),
            readonly=self.readonly
        )

    def __str__(self):
        channels = ', '.join([c.name for c in self.channels])

        return (
            'AudioFrame\n'
            f'\tSample Type: {self.sample_type.name}\n'
            f'\tBits Per Sample: {self.bits_per_sample:d}\n'
            f'\tBytes Per Sample: {self.bytes_per_sample:d}\n'
            f'\tNum Channels: {self.num_channels:d}\n'
            f'\tChannels: {channels}\n'
            f'\tReadonly: {str(self.readonly)}\n'
        )


cdef AudioFrame createConstAudioFrame(const VSFrame *constf, const VSAPI *funcs, VSCore *core):
    cdef AudioFrame instance = AudioFrame.__new__(AudioFrame)
    instance.constf = constf
    instance.f = NULL
    instance.funcs = funcs
    instance.core = core
    instance.flags = 0
    cdef const VSAudioFormat *format = funcs.getAudioFrameFormat(constf)
    instance.sample_type = SampleType(format.sampleType);
    instance.bits_per_sample = format.bitsPerSample
    instance.bytes_per_sample = format.bytesPerSample
    instance.channel_layout = format.channelLayout
    instance.num_channels = format.numChannels
    return instance


cdef AudioFrame createAudioFrame(VSFrame *f, const VSAPI *funcs, VSCore *core):
    cdef AudioFrame instance = AudioFrame.__new__(AudioFrame)
    instance.constf = f
    instance.f = f
    instance.funcs = funcs
    instance.core = core
    instance.flags = -1
    cdef const VSAudioFormat *format = funcs.getAudioFrameFormat(f)
    instance.sample_type = SampleType(format.sampleType);
    instance.bits_per_sample = format.bitsPerSample
    instance.bytes_per_sample = format.bytesPerSample
    instance.channel_layout = format.channelLayout
    instance.num_channels = format.numChannels
    return instance


@cython.final
@cython.internal
@cython.freelist(16)
cdef class _1dview_contig:
    cdef:
        Py_buffer base
        ssize_t smalltable[1]  # shape

    def __cinit__(self):
        # need Py_buffer.obj to be non-NULL
        PyBuffer_FillInfo(&self.base, None, NULL, 0, True, PyBUF_SIMPLE)

        self.base.ndim = 1
        self.base.shape = &self.smalltable[0]
        self.base.strides = &self.base.itemsize

    def __dealloc__(self):
        PyBuffer_Release(&self.base)  # not handled by Cython

    def __getbuffer__(self, Py_buffer* view, int flags):
        view.obj = self.base.obj
        view.buf = self.base.buf
        view.len = self.base.len
        view.readonly = self.base.readonly
        view.itemsize = self.base.itemsize
        view.format = self.base.format
        view.ndim = self.base.ndim
        view.shape = self.base.shape
        view.strides = self.base.strides
        view.suboffsets = self.base.suboffsets
        view.internal = self.base.internal


@cython.final
@cython.internal
cdef class _audio:

    @staticmethod
    cdef _1dview_contig allocinfo(const VSAudioFormat* format):
        cdef:
            _1dview_contig self

        self = _1dview_contig.__new__(_1dview_contig)
        self.base.itemsize = format.bytesPerSample

        if format.sampleType == INTEGER:
            if format.bytesPerSample == 2:
                self.base.format = 'H'
            elif format.bytesPerSample == 4:
                self.base.format = 'I'
        elif format.sampleType == FLOAT:
            if format.bytesPerSample == 4:
                self.base.format = 'f'

        return self

    @staticmethod
    cdef void fillinfo(Py_buffer* view, VSFrame* frame, int channel, unsigned* flags, const VSAPI* lib) nogil:
        view.shape[0] = lib.getFrameLength(frame)
        view.len = view.shape[0] * view.itemsize
        view.buf = _frame.getdata(frame, channel, flags, lib)

cdef _get_handle_future():
    fut = Future()
    fut.set_running_or_notify_cancel()

    def _handle_future(result, exception):
        if exception is not None:
            fut.set_exception(exception)
        else:
            fut.set_result(result)

    _handle_future.fut = fut

    return _handle_future

cdef class RawNode(object):
    cdef VSNode *node
    cdef const VSAPI *funcs
    cdef Core core

    cdef object __weakref__

    def __init__(self):
        raise Error('Class cannot be instantiated directly')

    cdef ensure_valid_frame_number(self, int n):
        raise NotImplementedError("Needs to be implemented by subclass.")

    def get_frame_async(self, int n, object cb = None):
        if cb is None:
            _handle_future = _get_handle_future()

            try:
                self.get_frame_async(n, _handle_future)
            except Exception as e:
                _handle_future.fut.set_exception(e)

            return _handle_future.fut

        cdef CallbackData data = createCallbackData(self.funcs, self, cb)
        Py_INCREF(data)
        with nogil:
            self.funcs.getFrameAsync(n, self.node, frameDoneCallback, <void *>data)


    def frames(self, prefetch=None, backlog=None, close=False):
        if prefetch is None or prefetch <= 0:
            prefetch = self.core.num_threads

        if backlog is None or backlog < 0:
            backlog = prefetch * 3
        elif backlog < prefetch:
            backlog = prefetch

        def _get_enum_fut():
            get_frame_async = self.get_frame_async

            for n in range(self.num_frames):
                handle_future = _get_handle_future()
                get_frame_async(n, handle_future)

                yield n, handle_future.fut

            return None

        enum_fut = _get_enum_fut().__next__

        finished = False
        running = 0
        lock = RLock()
        reorder = {}
        curr_frames = 0

        def _request_next():
            nonlocal finished, running, curr_frames

            if finished:
                return

            with lock:
                try:
                    idx, fut = enum_fut()
                except StopIteration:
                    finished = True
                    return

                reorder[idx] = fut
                running += 1
                curr_frames += 1

                fut.add_done_callback(_finished)

        def _finished(f):
            nonlocal finished, running

            with lock:
                running -= 1

                if finished:
                    return

                if f.exception() is not None:
                    finished = True
                    return

                _refill()

        def _refill():
            if finished:
                return

            with lock:
                # Two rules: 1. Don't exceed the concurrency barrier.
                #            2. Don't exceed unused-frames-backlog
                while (not finished) and (running < prefetch) and curr_frames < backlog:
                    _request_next()
        _refill()

        sidx = 0

        try:
            while (not finished) or (curr_frames > 0) or running > 0:
                if sidx not in reorder:
                    # Spin. Reorder being empty should never happen.
                    continue

                # Get next requested frame
                fut = reorder[sidx]

                result = fut.result()

                del reorder[sidx]

                curr_frames -= 1
                _refill()

                sidx += 1

                try:
                    yield result

                finally:
                    if close:
                        result.close()
        finally:
            finished = True

            for fut in reorder.copy().values():
                if fut.exception() is not None:
                    continue

                fut.result().close()

            gc.collect()

    # Inspect API
    cdef bint _inspectable(self):
        if self.funcs.getAPIVersion() != VAPOURSYNTH_API_VERSION:
            return False
        return bool(self.core.flags & CoreCreationFlags.ccfEnableGraphInspection)

    def is_inspectable(self, version=None):
        if version != 0:
            return False
        return self._inspectable()

    @property
    def _node_name(self):
        if not self._inspectable():
            raise Error("This node is not inspectable")
        return self.funcs.getNodeName(self.node).decode("utf-8")

    @property
    def _name(self):
        if not self._inspectable():
            raise Error("This node is not inspectable.")

        return self.funcs.getNodeCreationFunctionName(self.node, 0).decode("utf-8")

    @property
    def _inputs(self):
        if not self._inspectable():
            raise Error("This node is not inspectable.")

        return mapToDict(self.funcs.getNodeCreationFunctionArguments(self.node, 0), False)

    @property
    def _timings(self):
        if not self._inspectable():
            raise Error("This node is not inspectable")
        return self.funcs.getNodeFilterTime(self.node)

    @property
    def _mode(self):
        if not self._inspectable():
            raise Error("This node is not inspectable")
        return FilterMode(self.funcs.getNodeFilterMode(self.node))

    @property
    def _dependencies(self):
        if not self._inspectable():
            raise Error("This node is not inspectable")

        return tuple(
            createNode(self.funcs.getNodeDependencies(self.node)[idx].source, self.funcs, self.core)
            for idx in range(self.funcs.getNumNodeDependencies(self.node))
        )

    def __eq__(self, other):
        if other is self:
            return True
        if not self._inspectable():
            # This makes __eq__ only check for being the same,
            # when introspection is enabled.
            return False

        if not isinstance(other, RawNode):
            return False
        else:
            return self.node == (<RawNode>other).node

    def __hash__(self):
        if not self._inspectable():
            # Since nodes are immutable, this is valid:
            return hash(id(self))
        else:
            return hash(int(<uintptr_t>self.node))

    def __dealloc__(self):
        if self.funcs:
            self.funcs.freeNode(self.node)


cdef class VideoNode(RawNode):
    cdef const VSVideoInfo *vi
    cdef readonly VideoFormat format
    cdef readonly int width
    cdef readonly int height
    cdef readonly int num_frames
    cdef readonly int64_t fps_num
    cdef readonly int64_t fps_den
    cdef readonly object fps

    def __init__(self):
        raise Error('Class cannot be instantiated directly')

    def __getattr__(self, name):
        try:
            obj = self.core.__getattr__(name)
            if isinstance(obj, Plugin):
                (<Plugin>obj).injected_arg = self
            return obj
        except AttributeError:
            raise AttributeError(f'There is no attribute or namespace named {name}') from None

    cdef ensure_valid_frame_number(self, int n):
        if n < 0:
            raise ValueError('Requesting negative frame numbers not allowed')
        if (self.num_frames > 0) and (n >= self.num_frames):
            raise ValueError('Requesting frame number is beyond the last frame')

    def get_frame(self, int n):
        cdef char errorMsg[512]
        cdef char *ep = errorMsg
        cdef const VSFrame *f
        self.ensure_valid_frame_number(n)

        with nogil:
            f = self.funcs.getFrame(n, self.node, errorMsg, 500)
        if f == NULL:
            if (errorMsg[0]):
                raise Error(ep.decode('utf-8'))
            else:
                raise Error('Internal error - no error given')
        else:
            return createConstVideoFrame(f, self.funcs, self.core.core)

    def set_output(self, int index = 0, VideoNode alpha = None, int alt_output = 0):
        if alpha is not None:
            if (self.vi.width != alpha.vi.width) or (self.vi.height != alpha.vi.height):
                raise Error('Alpha clip dimensions must match the main video')
            if (self.num_frames != alpha.num_frames):
                raise Error('Alpha clip length must match the main video')
            if (self.vi.format.colorFamily != UNDEFINED) and (alpha.vi.format.colorFamily != UNDEFINED):
                if (alpha.vi.format.colorFamily != GRAY) or (alpha.vi.format.sampleType != self.vi.format.sampleType) or (alpha.vi.format.bitsPerSample != self.vi.format.bitsPerSample):
                    raise Error('Alpha clip format must match the main video')
            elif (self.vi.format.colorFamily != UNDEFINED) or (alpha.vi.format.colorFamily != UNDEFINED):
                raise Error('Format must be either known or unknown for both alpha and main clip')

        _get_output_dict("set_output")[index] = VideoOutputTuple(self, alpha, alt_output)

    def output(self, object fileobj not None, bint y4m = False, object progress_update = None, int prefetch = 0, int backlog = -1):
        if (fileobj is sys.stdout or fileobj is sys.stderr):
            # If you are embedded in a vsscript-application, don't allow outputting to stdout/stderr.
            # This is the responsibility of the application, which does know better where to output it.
            if not isinstance(get_policy(), StandaloneEnvironmentPolicy):
                raise ValueError("In this context, use set_output() instead.")

            if hasattr(fileobj, "buffer"):
                fileobj = fileobj.buffer

        if progress_update is not None:
            progress_update(0, len(self))

        if y4m:
            if self.format.color_family == GRAY:
                y4mformat = 'mono'
                if self.format.bits_per_sample > 8:
                    y4mformat = y4mformat + str(self.format.bits_per_sample)
            elif self.format.color_family == YUV:
                if self.format.subsampling_w == 1 and self.format.subsampling_h == 1:
                    y4mformat = '420'
                elif self.format.subsampling_w == 1 and self.format.subsampling_h == 0:
                    y4mformat = '422'
                elif self.format.subsampling_w == 0 and self.format.subsampling_h == 0:
                    y4mformat = '444'
                elif self.format.subsampling_w == 2 and self.format.subsampling_h == 2:
                    y4mformat = '410'
                elif self.format.subsampling_w == 2 and self.format.subsampling_h == 0:
                    y4mformat = '411'
                elif self.format.subsampling_w == 0 and self.format.subsampling_h == 1:
                    y4mformat = '440'
                if self.format.bits_per_sample > 8:
                    y4mformat = y4mformat + 'p' + str(self.format.bits_per_sample)
            else:
                raise ValueError("Can only use GRAY and YUV for V4M-Streams")

            if len(y4mformat) > 0:
                y4mformat = 'C' + y4mformat + ' '

            data = 'YUV4MPEG2 {y4mformat}W{width} H{height} F{fps_num}:{fps_den} Ip A0:0 XLENGTH={length}\n'.format(
                y4mformat=y4mformat,
                width=self.width,
                height=self.height,
                fps_num=self.fps_num,
                fps_den=self.fps_den,
                length=len(self)
            )
            fileobj.write(data.encode("ascii"))

        write = fileobj.write
        readchunks = VideoFrame.readchunks

        for idx, frame in enumerate(self.frames(prefetch, backlog, close=True)):
            if y4m:
                fileobj.write(b"FRAME\n")

            for chunk in readchunks(frame):
                write(chunk)

            if progress_update is not None:
                progress_update(idx+1, len(self))

        if hasattr(fileobj, "flush"):
            fileobj.flush()

    def __add__(x, y):
        if not isinstance(x, VideoNode) or not isinstance(y, VideoNode):
            return NotImplemented
        return (<VideoNode>x).core.std.Splice(clips=[x, y])

    def __mul__(a, b):
        if isinstance(a, VideoNode):
            node = a
            val = b
        else:
            node = b
            val = a

        if not isinstance(val, int):
            raise TypeError('Clips may only be repeated by integer factors')
        if val <= 0:
            raise ValueError('Loop count must be one or bigger')
        return (<VideoNode>node).core.std.Loop(clip=node, times=val)

    def __getitem__(self, val):
        if isinstance(val, slice):
            if val.step is not None and val.step == 0:
                raise ValueError('Slice step cannot be zero')

            indices = val.indices(self.num_frames)

            step = indices[2]

            if step > 0:
                start = indices[0]
                stop = indices[1]
            else:
                start = indices[1]
                stop = indices[0]

            ret = self

            if step > 0 and stop is not None:
                stop -= 1
            if step < 0 and start is not None:
                start += 1

            if start is not None and stop is not None:
                ret = self.core.std.Trim(clip=ret, first=start, last=stop)
            elif start is not None:
                ret = self.core.std.Trim(clip=ret, first=start)
            elif stop is not None:
                ret = self.core.std.Trim(clip=ret, last=stop)

            if step < 0:
                ret = self.core.std.Reverse(clip=ret)

            if abs(step) != 1:
                ret = self.core.std.SelectEvery(clip=ret, cycle=abs(step), offsets=[0])

            return ret
        elif isinstance(val, int):
            if val < 0:
                n = self.num_frames + val
            else:
                n = val
            if n < 0 or (self.num_frames > 0 and n >= self.num_frames):
                raise IndexError('List index out of bounds')
            return self.core.std.Trim(clip=self, first=n, length=1)
        else:
            raise TypeError("index must be int or slice")

    def __dir__(self):
        plugins = []
        for plugin in self.core.plugins():
            if (<Plugin>plugin).is_video_injectable():
                plugins.append(plugin.namespace)
        return super(VideoNode, self).__dir__() + plugins

    def __len__(self):
        return self.num_frames

    def __repr__(self):
        d = 'dynamic'
        width, height = (self.width, self.height) if self.width and self.height else (d, d)

        return _construct_repr(
            self, format=self.format or d, width=width, height=height, num_frames=self.num_frames, fps=self.fps or d
        )

    def __str__(self):
        d = 'dynamic'
        format = self.format.name if self.format else d
        width, height = (self.width, self.height) if self.width and self.height else (d, d)

        return (
            'VideoNode\n'
            f'\tFormat: {format}\n'
            f'\tWidth: {width}\n'
            f'\tHeight: {height}\n'
            f'\tNum Frames: {self.num_frames:d}\n'
            f'\tFPS: {self.fps or d}\n'
        )

cdef VideoNode createVideoNode(VSNode *node, const VSAPI *funcs, Core core):
    cdef VideoNode instance = VideoNode.__new__(VideoNode)
    instance.core = core
    instance.node = node
    instance.funcs = funcs
    instance.vi = funcs.getVideoInfo(node)

    if (instance.vi.format.colorFamily != UNDEFINED):
        instance.format = createVideoFormat(&instance.vi.format, funcs, core.core)
    else:
        instance.format = None

    instance.width = instance.vi.width
    instance.height = instance.vi.height
    instance.num_frames = instance.vi.numFrames
    instance.fps_num = <int64_t>instance.vi.fpsNum
    instance.fps_den = <int64_t>instance.vi.fpsDen
    if instance.vi.fpsDen:
        instance.fps = Fraction(
            <int64_t> instance.vi.fpsNum, <int64_t> instance.vi.fpsDen)
    else:
        instance.fps = Fraction(0, 1)

    return instance

cdef class AudioNode(RawNode):
    cdef const VSAudioInfo *ai
    cdef readonly object sample_type
    cdef readonly int bits_per_sample
    cdef readonly int bytes_per_sample
    cdef readonly uint64_t channel_layout
    cdef readonly int num_channels
    cdef readonly int sample_rate
    cdef readonly int64_t num_samples
    cdef readonly int num_frames

    def __init__(self):
        raise Error('Class cannot be instantiated directly')

    def __getattr__(self, name):
        err = False
        try:
            obj = self.core.__getattr__(name)
            if isinstance(obj, Plugin):
                (<Plugin>obj).injected_arg = self
            return obj
        except AttributeError:
            err = True
        if err:
            raise AttributeError('There is no attribute or namespace named ' + name)

    cdef ensure_valid_frame_number(self, int n):
        if n < 0:
            raise ValueError('Requesting negative frame numbers not allowed')
        if (self.num_frames > 0) and (n >= self.num_frames):
            raise ValueError('Requesting frame number is beyond the last frame')

    def get_frame(self, int n):
        cdef char errorMsg[512]
        cdef char *ep = errorMsg
        cdef const VSFrame *f
        self.ensure_valid_frame_number(n)

        with nogil:
            f = self.funcs.getFrame(n, self.node, errorMsg, 500)
        if f == NULL:
            if (errorMsg[0]):
                raise Error(ep.decode('utf-8'))
            else:
                raise Error('Internal error - no error given')
        else:
            return createConstAudioFrame(f, self.funcs, self.core.core)

    def set_output(self, int index = 0):
        _get_output_dict("set_output")[index] = self

    @property
    def channels(self):
        return ChannelLayout(self.channel_layout)

    def __add__(x, y):
        if not isinstance(x, AudioNode) or not isinstance(y, AudioNode):
            return NotImplemented
        return (<AudioNode>x).core.std.AudioSplice(clips=[x, y])

    def __mul__(a, b):
        if isinstance(a, AudioNode):
            node = a
            val = b
        else:
            node = b
            val = a

        if not isinstance(val, int):
            raise TypeError('Clips may only be repeated by integer factors')
        if val <= 0:
            raise ValueError('Loop count must be one or bigger')
        return (<AudioNode>node).core.std.AudioLoop(clip=node, times=val)

    def __getitem__(self, val):
        if isinstance(val, slice):
            if val.step is not None and val.step == 0:
                raise ValueError('Slice step cannot be zero')
            if val.step is not None and abs(val.step) <> 1:
                raise ValueError('Slice step must be 1')

            indices = val.indices(self.num_samples)

            step = indices[2]

            if step > 0:
                start = indices[0]
                stop = indices[1]
            else:
                start = indices[1]
                stop = indices[0]

            ret = self

            if step > 0 and stop is not None:
                stop -= 1
            if step < 0 and start is not None:
                start += 1

            if start is not None and stop is not None:
                ret = self.core.std.AudioTrim(clip=ret, first=start, last=stop)
            elif start is not None:
                ret = self.core.std.AudioTrim(clip=ret, first=start)
            elif stop is not None:
                ret = self.core.std.AudioTrim(clip=ret, last=stop)

            if step < 0:
                ret = self.core.std.AudioReverse(clip=ret)

            return ret
        elif isinstance(val, int):
            if val < 0:
                n = self.num_samples + val
            else:
                n = val
            if n < 0 or (self.num_samples > 0 and n >= self.num_samples):
                raise IndexError('List index out of bounds')
            return self.core.std.AudioTrim(clip=self, first=n, length=1)
        else:
            raise TypeError("index must be int or slice")

    def __dir__(self):
        plugins = []
        for plugin in self.core.plugins():
            if (<Plugin>plugin).is_audio_injectable():
                plugins.append(plugin.namespace)
        return super(AudioNode, self).__dir__() + plugins

    def __len__(self):
        return self.num_samples

    def __repr__(self):
        return _construct_repr(
            self, sample_type=self.sample_type,
            bits_per_sample=self.bits_per_sample,
            bytes_per_sample=self.bytes_per_sample,
            num_channels=self.num_channels,
            channels=iter(self.channels), sample_rate=self.sample_rate,
            num_samples=self.num_samples

        )

    def __str__(self):
        channels = ', '.join([c.name for c in self.channels])

        return (
            'AudioNode\n'
            f'\tSample Type: {self.sample_type.name}\n'
            f'\tBits Per Sample: {self.bits_per_sample:d}\n'
            f'\tBytes Per Sample: {self.bytes_per_sample:d}\n'
            f'\tNum Channels: {self.num_channels:d}\n'
            f'\tChannels: {channels}\n'
            f'\tSample Rate: {self.sample_rate:d}\n'
            f'\tNum Samples: {self.num_samples:d}\n'
        )

cdef AudioNode createAudioNode(VSNode *node, const VSAPI *funcs, Core core):
    cdef AudioNode instance = AudioNode.__new__(AudioNode)
    instance.core = core
    instance.node = node
    instance.funcs = funcs
    instance.ai = funcs.getAudioInfo(node)
    instance.sample_rate = instance.ai.sampleRate
    instance.num_samples = instance.ai.numSamples
    instance.num_frames = instance.ai.numFrames
    instance.sample_type = SampleType(instance.ai.format.sampleType);
    instance.bits_per_sample = instance.ai.format.bitsPerSample
    instance.bytes_per_sample = instance.ai.format.bytesPerSample
    instance.channel_layout = instance.ai.format.channelLayout
    instance.num_channels = instance.ai.format.numChannels
    return instance

cdef class LogHandle(object):
    cdef VSLogHandle *handle
    cdef object handler_func

    def __init__(self):
        raise Error('Class cannot be instantiated directly')

cdef LogHandle createLogHandle(object handler_func):
    cdef LogHandle instance = LogHandle.__new__(LogHandle)
    instance.handler_func = handler_func
    instance.handle = NULL
    return instance

cdef void __stdcall log_handler_wrapper(int msgType, const char *msg, void *userData) nogil:
    with gil:
        (<LogHandle>userData).handler_func(MessageType(msgType), msg.decode('utf-8'))

cdef void __stdcall log_handler_free(void *userData) nogil:
    with gil:
        Py_DECREF(<LogHandle>userData)

cdef class Core(object):
    cdef int creationFlags
    cdef VSCore *core
    cdef const VSAPI *funcs

    cdef object __weakref__

    def __init__(self):
        raise Error('Class cannot be instantiated directly')

    def __dealloc__(self):
        if self.funcs:
            self.funcs.freeCore(self.core)

    property num_threads:
        def __get__(self):
            cdef VSCoreInfo v
            self.funcs.getCoreInfo(self.core, &v)
            return v.numThreads

        def __set__(self, int value):
            self.funcs.setThreadCount(value, self.core)

    property max_cache_size:
        def __get__(self):
            cdef VSCoreInfo v
            self.funcs.getCoreInfo(self.core, &v)
            cdef int64_t current_size = <int64_t>v.maxFramebufferSize
            current_size = current_size + 1024 * 1024 - 1
            current_size = current_size // <int64_t>(1024 * 1024)
            return current_size

        def __set__(self, int mb):
            if mb <= 0:
                raise ValueError('Maximum cache size must be a positive number')
            cdef int64_t new_size = mb
            new_size = new_size * 1024 * 1024
            self.funcs.setMaxCacheSize(new_size, self.core)

    @property
    def flags(self):
        return self.creationFlags

    def __getattr__(self, name):
        cdef VSPlugin *plugin
        tname = name.encode('utf-8')
        cdef const char *cname = tname
        plugin = self.funcs.getPluginByNamespace(cname, self.core)

        if plugin:
            return createPlugin(plugin, self.funcs, self)
        else:
            raise AttributeError('No attribute with the name ' + name + ' exists. Did you mistype a plugin namespace?')

    def plugins(self):
        cdef VSPlugin *plugin = self.funcs.getNextPlugin(NULL, self.core)
        while plugin:
            tmp = createPlugin(plugin, self.funcs, self)
            plugin = self.funcs.getNextPlugin(plugin, self.core)
            yield tmp

    def query_video_format(self, ColorFamily color_family, SampleType sample_type, int bits_per_sample, int subsampling_w = 0, int subsampling_h = 0):
        cdef VSVideoFormat fmt
        if not self.funcs.queryVideoFormat(&fmt, color_family, sample_type, bits_per_sample, subsampling_w, subsampling_h, self.core):
            raise Error('Invalid format specified')
        return createVideoFormat(&fmt, self.funcs, self.core)

    def get_video_format(self, uint32_t id):
        cdef VSVideoFormat fmt
        if not self.funcs.getVideoFormatByID(&fmt, id, self.core):
            raise Error('Invalid format id specified')
        else:
            return createVideoFormat(&fmt, self.funcs, self.core)

    def create_video_frame(self, object format, int width, int height):
        cdef VSVideoFormat fmt
        if not self.funcs.getVideoFormatByID(&fmt, int(format), self.core):
            raise Error('Invalid format id specified')

        cdef VSFrame* ref = self.funcs.newVideoFrame(&fmt, width, height, NULL, self.core)
        return createVideoFrame(ref, self.funcs, self.core)

    def log_message(self, MessageType message_type, str message):
        self.funcs.logMessage(message_type, message.encode('utf-8'), self.core)

    def add_log_handler(self, handler_func):
        handler_func(MESSAGE_TYPE_DEBUG, 'New message handler installed from python')
        cdef LogHandle lh = createLogHandle(handler_func)
        Py_INCREF(lh)
        lh.handle = self.funcs.addLogHandler(log_handler_wrapper, log_handler_free, <void *>lh, self.core)
        return lh

    def remove_log_handler(self, LogHandle handle):
        return self.funcs.removeLogHandler(handle.handle, self.core)

    def version(self):
        cdef VSCoreInfo v
        self.funcs.getCoreInfo(self.core, &v)
        return (<const char *>v.versionString).decode('utf-8')

    def version_number(self):
        cdef VSCoreInfo v
        self.funcs.getCoreInfo(self.core, &v)
        return v.core

    def __dir__(self):
        plugins = []
        for plugin in self.plugins():
            plugins.append(plugin.namespace)
        return super(Core, self).__dir__() + plugins

    def __repr__(self):
        cdef VSCoreInfo v
        self.funcs.getCoreInfo(self.core, &v)

        api_major = (v.api >> 16)
        api_minor = v.api - (api_major << 16)

        api_v = api_major + api_minor / 10

        return _construct_repr(
            self, core_version=v.core, api_version=api_v, num_threads=v.numThreads,
            max_cache_size=(<int64_t>v.maxFramebufferSize + 1024 * 1024 - 1) // <int64_t>(1024 * 1024)
        )

    def __str__(self):
        version_lines = [x.strip() for x in self.version().splitlines()]
        copyright = '\n'.join(version_lines[:2])
        version = '\n\t'.join(version_lines[2:])

        return (
            f'{copyright}\n\t{version}\n'
            f'\tNumber of Threads: {self.num_threads:d}\n'
            f'\tMax Cache Size: {self.max_cache_size:d}\n'
        )

cdef object createNode(VSNode *node, const VSAPI *funcs, Core core):
    if funcs.getNodeType(node) == VIDEO:
        return createVideoNode(node, funcs, core)
    else:
        return createAudioNode(node, funcs, core)

cdef object createConstFrame(const VSFrame *f, const VSAPI *funcs, VSCore *core):
    if funcs.getFrameType(f) == VIDEO:
        return createConstVideoFrame(f, funcs, core)
    else:
        return createConstAudioFrame(f, funcs, core)

cdef Core createCore(EnvironmentData env):
    cdef Core instance = Core.__new__(Core)
    instance.funcs = getVapourSynthAPI(VAPOURSYNTH_API_VERSION)
    if instance.funcs == NULL:
        raise Error('Failed to obtain VapourSynth API pointer. System does not support SSE2 or is the Python module and loaded core library mismatched?')
    instance.core = instance.funcs.createCore(env.coreCreationFlags)
    instance.creationFlags = env.coreCreationFlags
    return instance

cdef Core createCore2(VSCore *core):
    cdef Core instance = Core.__new__(Core)
    instance.funcs = getVapourSynthAPI(VAPOURSYNTH_API_VERSION)
    if instance.funcs == NULL:
        raise Error('Failed to obtain VapourSynth API pointer. System does not support SSE2 or is the Python module and loaded core library mismatched?')
    instance.core = core
    return instance

cdef Core _get_core(threads = None):
    env = _env_current()
    if env is None:
        raise Error('No environment is currently activated. Please activate an environment. (Hint: get_current_environment().use() allows you to temporary select an environment of your choice.)')

    return vsscript_get_core_internal(env)

cdef Core vsscript_get_core_internal(EnvironmentData env):
    if env.core is None:
        env.core = createCore(env)
    return env.core

cdef class _CoreProxy(object):

    def __init__(self):
        raise Error('Class cannot be instantiated directly')

    @property
    def core(self):
        return _get_core()

    def version_number(self):
        return __version__[0]

    def __dir__(self):
        d = dir(self.core)
        if 'core' not in d:
            d += ['core']

        return d

    def __getattr__(self, name):
        return getattr(self.core, name)

    def __setattr__(self, name, value):
        setattr(self.core, name, value)

    def __repr__(self):
        if _env_current() is None:
            core_repr = None
        else:
            core_repr = repr(self.core)

        return _construct_repr(self, core=core_repr)


    def __str__(self):
        if _env_current() is None:
            return (
                'Uninitialized Environment:\n'
                f'\tCore R{__version__[0]}\n'
                f'\tAPI R{__api_version__[0]}.{__api_version__[1]}\n'
                '\tOptions: Unknown\n'
                '\tNumber of Threads: Unknown\n'
                '\tMax Cache Size: Unknown\n'
            )

        return str(self.core)

core = _CoreProxy.__new__(_CoreProxy)

PluginVersion = namedtuple("PluginVersion", "major minor")


cdef class Plugin(object):
    cdef Core core
    cdef VSPlugin *plugin
    cdef const VSAPI *funcs
    cdef object injected_arg
    cdef readonly str identifier
    cdef readonly str namespace
    cdef readonly str name

    def __init__(self):
        raise Error('Class cannot be instantiated directly')

    def __getattr__(self, name):
        tname = name.encode('utf-8')
        cdef const char *cname = tname
        cdef VSPluginFunction *func = self.funcs.getPluginFunctionByName(cname, self.plugin)

        if func:
            return createFunction(func, self, self.funcs)
        else:
            raise AttributeError('There is no function named ' + name)

    def functions(self):
        cdef VSPluginFunction *func = self.funcs.getNextPluginFunction(NULL, self.plugin)
        while func:
            tmp = createFunction(func, self, self.funcs)
            func = self.funcs.getNextPluginFunction(func, self.plugin)
            yield tmp

    @property
    def version(self):
        ver = <int>self.funcs.getPluginVersion(self.plugin)

        ver_major = (ver >> 16)
        ver_minor = (ver_major > -1) and (ver - (ver_major << 16)) or 0

        return PluginVersion(ver_major, ver_minor)

    def __dir__(self):
        attrs = []
        if isinstance(self.injected_arg, VideoNode):
            for func in self.functions():
                if (<Function>func).is_video_injectable():
                    attrs.append(func.name)
        elif isinstance(self.injected_arg, AudioNode):
            for func in self.functions():
                if (<Function>func).is_audio_injectable():
                    attrs.append(func.name)
        else:
            for func in self.functions():
                attrs.append(func.name)
        return attrs

    cdef is_video_injectable(self):
        for func in self.functions():
            if (<Function>func).is_video_injectable():
                return True
        return False

    cdef is_audio_injectable(self):
        for func in self.functions():
            if (<Function>func).is_audio_injectable():
                return True
        return False

    def __repr__(self):
        return _construct_repr(
            self, version=self.version,
            bound=(Core if self.injected_arg is None else type(self.injected_arg)).__name__
        )

cdef Plugin createPlugin(VSPlugin *plugin, const VSAPI *funcs, Core core):
    cdef Plugin instance = Plugin.__new__(Plugin)
    instance.core = core
    instance.plugin = plugin
    instance.funcs = funcs
    instance.injected_arg = None
    instance.identifier = funcs.getPluginID(plugin).decode('utf-8')
    instance.namespace = funcs.getPluginNamespace(plugin).decode('utf-8')
    instance.name = funcs.getPluginName(plugin).decode('utf-8')
    return instance

cdef class Function(object):
    cdef const VSAPI *funcs
    cdef const VSPluginFunction *func
    cdef readonly Plugin plugin
    cdef readonly str name
    cdef readonly str signature
    cdef readonly str return_signature

    @property
    def __signature__(self):
        if typing is None:
            return None
        return construct_signature(self.signature, self.return_signature, injected=self.plugin.injected_arg)

    def __init__(self):
        raise Error('Class cannot be instantiated directly')

    cdef is_video_injectable(self):
        first_arg_i = self.signature.find(':')
        return first_arg_i > 0 and self.signature.find(':vnode') == first_arg_i

    cdef is_audio_injectable(self):
        first_arg_i = self.signature.find(':')
        return first_arg_i > 0 and self.signature.find(':anode') == first_arg_i

    def __call__(self, *args, **kwargs):
        cdef VSMap *inm
        cdef VSMap *outm
        cdef char *cname
        arglist = list(args)
        if self.plugin.injected_arg is not None:
            arglist.insert(0, self.plugin.injected_arg)
        ndict = {}
        processed = {}
        atypes = {}
        # remove _ from all args
        for key in kwargs:
            # PEP8 tells us single_trailing_underscore_ for collisions with Python-keywords.
            if key[-1] == "_":
                nkey = key[:-1]
            else:
                nkey = key
            ndict[nkey] = kwargs[key]

        # match up unnamed arguments to the first unused name in order
        sigs = self.signature.split(';')
        any = False

        for sig in sigs:
            if sig == 'any':
                any = True
                continue
            elif sig == '':
                continue
            parts = sig.split(':')
            # store away the types for later use
            key = parts[0]
            atypes[key] = parts[1]

            # the name has already been specified
            if key in ndict:
                processed[key] = ndict[key]
                del ndict[key]
            else:
            # fill in with the first unnamed arg until they run out
                if len(arglist) > 0:
                    processed[key] = arglist[0]
                    del arglist[0]

        if len(arglist) > 0:
            raise Error(self.name + ': Too many unnamed arguments specified')

        if (len(ndict) > 0) and not any:
            raise Error(self.name + ': Function does not take argument(s) named ' + ', '.join(ndict.keys()))

        inm = self.funcs.createMap()

        dtomsuccess = True
        dtomexceptmsg = ''
        try:
            typedDictToMap(processed, atypes, inm, self.plugin.core.core, self.funcs)
            if any:
                dictToMap(ndict, inm, self.plugin.core.core, self.funcs)
        except Error as e:
            self.funcs.freeMap(inm)
            dtomsuccess = False
            dtomexceptmsg = str(e)
        except Exception:
            self.funcs.freeMap(inm)
            raise

        if dtomsuccess == False:
            raise Error(self.name + ': ' + dtomexceptmsg)

        tname = self.name.encode('utf-8')
        cname = tname
        with nogil:
            outm = self.funcs.invoke(self.plugin.plugin, cname, inm)
        self.funcs.freeMap(inm)
        cdef const char *err = self.funcs.mapGetError(outm)
        cdef bytes emsg

        if err:
            emsg = err
            self.funcs.freeMap(outm)
            raise Error(emsg.decode('utf-8'))

        retdict = mapToDict(outm, True)
        self.funcs.freeMap(outm)
        return retdict

    def __repr__(self):
        sig = self.__signature__

        parameters = ", ".join(map(str, sig.parameters.values()))
        signature = f'({parameters}) -> {inspect.formatannotation(sig.return_annotation)}'
        signature = signature.replace('vapoursynth.', '')

        return _construct_repr(
            self, bound=(Core if self.plugin.injected_arg is None else type(self.plugin.injected_arg)).__name__,
            signature=signature
        )


cdef Function createFunction(VSPluginFunction *func, Plugin plugin, const VSAPI *funcs):
    cdef Function instance = Function.__new__(Function)
    instance.name = funcs.getPluginFunctionName(func).decode('utf-8')
    instance.signature = funcs.getPluginFunctionArguments(func).decode('utf-8')
    instance.return_signature = funcs.getPluginFunctionReturnType(func).decode('utf-8')
    instance.plugin = plugin
    instance.funcs = funcs
    instance.func = func
    return instance



# for python functions being executed by vs

_warnings_showwarning = None
def _showwarning(message, category, filename, lineno, file=None, line=None):
    """
    Implementation of showwarnings which redirects to vapoursynth core logging.

    Note: This is apparently how python-logging does this.
    """
    if file is not None:
        if _warnings_showwarning is not None:
            _warnings_showwarning(message, category, filename, lineno, file, line)
    else:
        env = _env_current()
        if env is None:
            _warnings_showwarning(message, category, filename, lineno, file, line)
            return

        s = warnings.formatwarning(message, category, filename, lineno, line)
        core = vsscript_get_core_internal(env)
        core.log_message(MESSAGE_TYPE_WARNING, s)

class PythonVSScriptLoggingBridge(logging.Handler):

    def __init__(self, parent, level=logging.NOTSET):
        super().__init__(level)
        self._parent = parent

    def emit(self, record):
        env = _env_current()
        if env is None:
            self.parent.handle(record)
            return
        core = vsscript_get_core_internal(env)

        message = self.format(record)

        if record.levelno < logging.INFO:
            mt = MessageType.MESSAGE_TYPE_DEBUG
        elif record.levelno < logging.WARN:
            mt = MessageType.MESSAGE_TYPE_INFORMATION
        elif record.levelno < logging.ERROR:
            mt = MessageType.MESSAGE_TYPE_WARNING
        elif record.levelno < logging.FATAL:
            mt = MessageType.MESSAGE_TYPE_CRITICAL
        else:
            mt = MessageType.MESSAGE_TYPE_CRITICAL
            message = "Fatal: " + message

        core.log_message(mt, message)

cdef void __stdcall freeFunc(void *pobj) nogil:
    with gil:
        fobj = <FuncData>pobj
        Py_DECREF(fobj)
        fobj = None


cdef void __stdcall publicFunction(const VSMap *inm, VSMap *outm, void *userData, VSCore *core, const VSAPI *vsapi) nogil:
    with gil:
        d = <FuncData>userData
        try:
            with use_environment(d.env).use():
                m = mapToDict(inm, False)
                ret = d(**m)
                if not isinstance(ret, dict):
                    if ret is None:
                        ret = 0
                    ret = {'val':ret}
                dictToMap(ret, outm, core, vsapi)
        except BaseException as e:
            emsg = b'\n' + ''.join(traceback.format_exception(type(e), e, e.__traceback__)).encode('utf-8')
            vsapi.mapSetError(outm, emsg)


@final
cdef class VSScriptEnvironmentPolicy:
    cdef dict _env_map

    cdef object _stack
    cdef object _lock
    cdef EnvironmentPolicyAPI _api

    cdef object __weakref__

    def __init__(self):
        raise RuntimeError("Cannot instantiate this class directly.")

    def on_policy_registered(self, policy_api):
        global _warnings_showwarning

        self._stack = ThreadLocal()
        self._api = policy_api
        self._env_map = {}

        # Redirect warnings to the parent application.
        _warnings_showwarning = warnings.showwarning
        warnings.showwarning = _showwarning
        warnings.filterwarnings("always", module="__vapoursynth__")
        warnings.filterwarnings("always", module="vapoursynth")

        # Redirect logging to the parent application.
        logging.basicConfig(level=logging.NOTSET, format="%(message)s", handlers=[
            PythonVSScriptLoggingBridge(logging.StreamHandler(sys.stderr)),
        ])

    def on_policy_cleared(self):
        global _warnings_showwarning

        self._env_map = None
        self._stack = None

        # Reset the warnings from the parent application
        warnings.showwarning = _warnings_showwarning
        _warnings_showwarning = None
        warnings.resetwarnings()

        # Reset the logging to only use sys.stderr
        for handler in logging.root.handlers[:]:
            logging.root.removeHandler(handler)
        logging.basicConfig(level=logging.WARN, format="%(message)s", handlers=[logging.StreamHandler(sys.stderr)])

        # Restore sys.stderr and sys.stdout
        sys.stderr = sys.__stderr__
        sys.stdout = sys.__stdout__

    cdef EnvironmentData get_environment(self, id):
        return self._env_map.get(id, None)

    def get_current_environment(self):
        return getattr(self._stack, "stack", None)

    def set_environment(self, environment):
        if not self.is_alive(environment):
            environment = None

        previous = getattr(self._stack, "stack", None)
        self._stack.stack = environment
        return previous

    cdef EnvironmentData _make_environment(self, int script_id, VSScript *se):
        cdef EnvironmentData env = self._api.create_environment()

        if se and se.core:
            env.core = createCore2(se.core)
            se.core = NULL # unset the core to indicate it's been used

        self._env_map[script_id] = env
        return env

    cdef has_environment(self, int script_id):
        return script_id in self._env_map

    cdef _free_environment(self, int script_id):
        env = self._env_map.pop(script_id, None)
        if env is not None:
            sys.stdout.flush()
            sys.stderr.flush()
            self._api.destroy_environment(env)

    def is_alive(self, EnvironmentData environment):
        return environment.alive


cdef VSScriptEnvironmentPolicy _get_vsscript_policy():
    if not isinstance(_policy, VSScriptEnvironmentPolicy):
        raise RuntimeError("This is not a VSScript-Policy.")
    return <VSScriptEnvironmentPolicy>_policy


cdef object _vsscript_use_environment(int id):
    return use_environment(_get_vsscript_policy().get_environment(id))


cdef object _vsscript_use_or_create_environment2(int id, VSScript *se):
    cdef VSScriptEnvironmentPolicy policy = _get_vsscript_policy()
    if not policy.has_environment(id):
        policy._make_environment(id, se)
    return use_environment(policy.get_environment(id))


cdef object _vsscript_use_or_create_environment(int id):
    return _vsscript_use_or_create_environment2(id, NULL)


@contextlib.contextmanager
def __chdir(filename, flags):
    if ((flags&1) == 0) or (filename is None) or (filename.startswith("<") and filename.endswith(">")):
        return (yield)

    origpath = os.getcwd()
    newpath = os.path.dirname(os.path.abspath(filename))

    try:
        os.chdir(newpath)
        yield
    finally:
        os.chdir(origpath)


cdef void _vpy_replace_pyenvdict(VSScript *se, dict pyenvdict):
    if se.pyenvdict:
        Py_DECREF(<dict>se.pyenvdict)
        se.pyenvdict = NULL

    if pyenvdict is not None:
        Py_INCREF(pyenvdict)
        se.pyenvdict = <void*>pyenvdict


cdef int _vpy_evaluate(VSScript *se, bytes script, str filename):
    try:
        pyenvdict = {}
        if se.pyenvdict:
            pyenvdict = <dict>se.pyenvdict
        else:
            _vpy_replace_pyenvdict(se, pyenvdict)

        pyenvdict["__name__"] = "__vapoursynth__"
        code = compile(script, filename=filename, dont_inherit=True, mode="exec")

        if filename is None or (filename.startswith("<") and filename.endswith(">")):
            filename = "<string>"
            pyenvdict.pop("__file__", None)
        else:
            pyenvdict["__file__"] = filename

        if se.errstr:
            errstr = <bytes>se.errstr
            se.errstr = NULL
            Py_DECREF(errstr)
            errstr = None

        with _vsscript_use_or_create_environment2(se.id, se).use():
            exec(code, pyenvdict, pyenvdict)

    except SystemExit, e:
        se.exitCode = e.code
        errstr = 'Python exit with code ' + str(e.code) + '\n'
        errstr = errstr.encode('utf-8')
        Py_INCREF(errstr)
        se.errstr = <void *>errstr
        return 3
    except BaseException, e:
        errstr = 'Python exception: ' + str(e) + '\n\n' + traceback.format_exc()
        errstr = errstr.encode('utf-8')
        Py_INCREF(errstr)
        se.errstr = <void *>errstr
        return 2
    except:
        errstr = 'Unspecified Python exception' + '\n\n' + traceback.format_exc()
        errstr = errstr.encode('utf-8')
        Py_INCREF(errstr)
        se.errstr = <void *>errstr
        return 1


cdef public api int vpy4_createScript(VSScript *se) nogil:
    with gil:
        try:
            _vpy_replace_pyenvdict(se, {})
            _get_vsscript_policy()._make_environment(<int>se.id, se)

        except:
            errstr = 'Unspecified Python exception' + '\n\n' + traceback.format_exc()
            errstr = errstr.encode('utf-8')
            Py_INCREF(errstr)
            se.errstr = <void *>errstr
            return 1
        return 0

cdef public api int vpy_evaluateScript(VSScript *se, const char *script, const char *scriptFilename, int flags) nogil:
    with gil:
        fn = scriptFilename.decode('utf-8')
        with __chdir(fn, flags):
            return _vpy_evaluate(se, script, fn)
        return 0

cdef public api int vpy_evaluateFile(VSScript *se, const char *scriptFilename, int flags) nogil:
    with gil:
        if not se.pyenvdict:
            pyenvdict = {}
            Py_INCREF(pyenvdict)
            se.pyenvdict = <void *>pyenvdict
            _get_vsscript_policy().get_environment(se.id).outputs.clear()
        try:
            with open(scriptFilename.decode('utf-8'), 'rb') as f:
                script = f.read(1024*1024*16)
            return vpy_evaluateScript(se, script, scriptFilename, flags)
        except BaseException, e:
            errstr = 'File reading exception:\n' + str(e)
            errstr = errstr.encode('utf-8')
            Py_INCREF(errstr)
            se.errstr = <void *>errstr
            return 2
        except:
            errstr = 'Unspecified file reading exception'
            errstr = errstr.encode('utf-8')
            Py_INCREF(errstr)
            se.errstr = <void *>errstr
            return 1

cdef public api int vpy4_evaluateBuffer(VSScript *se, const char *buffer, const char *scriptFilename) nogil:
    with gil:
        try:
            if not se.pyenvdict:
                _vpy_replace_pyenvdict(se, {})
            pyenvdict = <dict>se.pyenvdict

            if buffer == NULL:
                raise RuntimeError("NULL buffer passed.")

            fn = None
            if scriptFilename:
                fn = scriptFilename.decode('utf-8')

            if se.setCWD:
                with __chdir(fn, 1):
                    return _vpy_evaluate(se, buffer, fn)
            else:
                return _vpy_evaluate(se, buffer, fn)

        except BaseException, e:
            errstr = 'File reading exception:\n' + str(e)
            errstr = errstr.encode('utf-8')
            Py_INCREF(errstr)
            se.errstr = <void *>errstr
            return 2

cdef public api int vpy4_evaluateFile(VSScript *se, const char *scriptFilename) nogil:
    with gil:
        try:
            if scriptFilename == NULL:
                raise RuntimeError("NULL scriptFilename passed.")

            with open(scriptFilename.decode('utf-8'), 'rb') as f:
                script = f.read(1024*1024*16)
            return vpy4_evaluateBuffer(se, script, scriptFilename)
        except BaseException, e:
            errstr = 'File reading exception:\n' + str(e)
            errstr = errstr.encode('utf-8')
            Py_INCREF(errstr)
            se.errstr = <void *>errstr
            return 2
        except:
            errstr = 'Unspecified file reading exception'
            errstr = errstr.encode('utf-8')
            Py_INCREF(errstr)
            se.errstr = <void *>errstr
            return 1

cdef public api void vpy4_freeScript(VSScript *se) nogil:
    with gil:
        vpy_clearEnvironment(se)
        if se.pyenvdict:
            pyenvdict = <dict>se.pyenvdict
            se.pyenvdict = NULL
            Py_DECREF(pyenvdict)
            pyenvdict = None

        if se.errstr:
            errstr = <bytes>se.errstr
            se.errstr = NULL
            Py_DECREF(errstr)
            errstr = None

        try:
            _get_vsscript_policy()._free_environment(se.id)
        except:
            pass

        gc.collect()

cdef public api const char *vpy4_getError(VSScript *se) nogil:
    if not se.errstr:
        return NULL
    with gil:
        errstr = <bytes>se.errstr
        return errstr

cdef public api VSNode *vpy4_getOutput(VSScript *se, int index) nogil:
    with gil:
        pyenvdict = <dict>se.pyenvdict
        node = None
        try:
            node = _get_vsscript_policy().get_environment(se.id).outputs[index]
        except:
            return NULL

        if isinstance(node, VideoOutputTuple):
            node = node[0]

        if isinstance(node, RawNode):
            return (<RawNode>node).funcs.addNodeRef((<RawNode>node).node)
        else:
            return NULL

cdef public api VSNode *vpy4_getAlphaOutput(VSScript *se, int index) nogil:
    with gil:
        pyenvdict = <dict>se.pyenvdict
        node = None
        try:
            node = _get_vsscript_policy().get_environment(se.id).outputs[index]
        except:
            return NULL

        if isinstance(node, VideoOutputTuple):
            node = node[1]
            if isinstance(node, RawNode):
                return (<RawNode>node).funcs.addNodeRef((<RawNode>node).node)
        return NULL

cdef public api int vpy4_getAltOutputMode(VSScript *se, int index) nogil:
    with gil:
        pyenvdict = <dict>se.pyenvdict
        output = None
        try:
            output = _get_vsscript_policy().get_environment(se.id).outputs[index]
        except:
            return 0

        if isinstance(output, VideoOutputTuple):
            return output[2]
        return 0

cdef public api int vpy_clearOutput(VSScript *se, int index) nogil:
    with gil:
        try:
            del _get_vsscript_policy().get_environment(se.id).outputs[index]
        except:
            return 1
        return 0

cdef public api VSCore *vpy4_getCore(VSScript *se) nogil:
    with gil:
        try:
            core = vsscript_get_core_internal(_get_vsscript_policy().get_environment(se.id))
            if core is not None:
                return (<Core>core).core
            else:
                return NULL
        except:
            return NULL

cdef public api const VSAPI *vpy4_getVSAPI(int version) nogil:
    return getVapourSynthAPI(version)

cdef const VSAPI *getVSAPIInternal() nogil:
    global _vsapi
    if _vsapi == NULL:
        _vsapi = getVapourSynthAPI(VAPOURSYNTH_API_VERSION)
    return _vsapi

cdef public api int vpy4_getVariable(VSScript *se, const char *name, VSMap *dst) nogil:
    with gil:
        with _vsscript_use_environment(se.id).use():
            pyenvdict = <dict>se.pyenvdict
            try:
                dname = name.decode('utf-8')
                read_var = { dname:pyenvdict[dname]}
                core = vsscript_get_core_internal(_get_vsscript_policy().get_environment(se.id))
                dictToMap(read_var, dst, core.core, core.funcs)
                return 0
            except:
                return 1

cdef public api int vpy4_setVariables(VSScript *se, const VSMap *vars) nogil:
    with gil:
        with _vsscript_use_environment(se.id).use():
            pyenvdict = <dict>se.pyenvdict
            try:
                pyenvdict.update(mapToDict(vars, False))
                return 0
            except:
                return 1

cdef public api int vpy_clearVariable(VSScript *se, const char *name) nogil:
    with gil:
        pyenvdict = <dict>se.pyenvdict
        try:
            del pyenvdict[name.decode('utf-8')]
        except:
            return 1
        return 0

cdef public api void vpy_clearEnvironment(VSScript *se) nogil:
    with gil:
        pyenvdict = <dict>se.pyenvdict
        for key in pyenvdict:
            pyenvdict[key] = None
        pyenvdict.clear()
        try:
            # Environment is lazily created at the time of exec'ing a script,
            # if the process errors out before that (e.g. fails compiling),
            # the environment might be None.
            env = _get_vsscript_policy().get_environment(se.id)
            if env is not None:
                env.outputs.clear()
                env.core = None
        except:
            pass
        gc.collect()

cdef public api int vpy4_initVSScript() nogil:
    with gil:
        if getVSAPIInternal() == NULL:
            return 1
        if has_policy():
            return 1

        vsscript = VSScriptEnvironmentPolicy.__new__(VSScriptEnvironmentPolicy)
        register_policy(vsscript)
        return 0<|MERGE_RESOLUTION|>--- conflicted
+++ resolved
@@ -82,13 +82,8 @@
 
   'core',
 ]
-<<<<<<< HEAD
-
-__version__ = namedtuple("VapourSynthVersion", "release_major release_minor")(61, 0)
-=======
-    
+
 __version__ = namedtuple("VapourSynthVersion", "release_major release_minor")(63, 0)
->>>>>>> f7f4e421
 __api_version__ = namedtuple("VapourSynthAPIVersion", "api_major api_minor")(VAPOURSYNTH_API_MAJOR, VAPOURSYNTH_API_MINOR)
 
 
