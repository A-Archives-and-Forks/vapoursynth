#  Copyright (c) 2012-2021 Fredrik Mellbin
#
#  This file is part of VapourSynth.
#
#  VapourSynth is free software; you can redistribute it and/or
#  modify it under the terms of the GNU Lesser General Public
#  License as published by the Free Software Foundation; either
#  version 2.1 of the License, or (at your option) any later version.
#
#  VapourSynth is distributed in the hope that it will be useful,
#  but WITHOUT ANY WARRANTY; without even the implied warranty of
#  MERCHANTABILITY or FITNESS FOR A PARTICULAR PURPOSE.  See the GNU
#  Lesser General Public License for more details.
#
#  You should have received a copy of the GNU Lesser General Public
#  License along with VapourSynth; if not, write to the Free Software
#  Foundation, Inc., 51 Franklin Street, Fifth Floor, Boston, MA 02110-1301 USA
""" This is the VapourSynth module implementing the Python bindings. """

include 'vsconstants.pxd'

from vsscript_internal cimport VSScript

cimport cython
cimport cython.parallel  # type: ignore

from libc.stdint cimport uintptr_t

from cpython.buffer cimport PyBUF_SIMPLE, PyBuffer_FillInfo, PyBuffer_IsContiguous, PyBuffer_Release
from cpython.memoryview cimport PyMemoryView_FromObject, PyMemoryView_GET_BUFFER
from cpython.number cimport PyIndex_Check, PyNumber_Index
from cpython.ref cimport Py_INCREF, Py_DECREF

import atexit
import contextlib
import ctypes
import gc
import inspect
import logging
import os
import sys
import traceback
import typing
import weakref
from collections import namedtuple
from fractions import Fraction
from threading import RLock, local as ThreadLocal
from types import MappingProxyType

if typing.TYPE_CHECKING:
    from vapoursynth cimport *


__all__ = [
  'GRAY',
    'GRAY8', 'GRAY9', 'GRAY10', 'GRAY12', 'GRAY14', 'GRAY16', 'GRAY32', 'GRAYH', 'GRAYS',
  'RGB',
    'RGB24', 'RGB27', 'RGB30', 'RGB36', 'RGB42', 'RGB48', 'RGBH', 'RGBS',
  'YUV',
    'YUV410P8',
    'YUV411P8',
    'YUV420P8', 'YUV420P9', 'YUV420P10', 'YUV420P12', 'YUV420P14', 'YUV420P16',
    'YUV422P8', 'YUV422P9', 'YUV422P10', 'YUV422P12', 'YUV422P14', 'YUV422P16',
    'YUV440P8',
    'YUV444P8', 'YUV444P9', 'YUV444P10', 'YUV444P12', 'YUV444P14', 'YUV444P16', 'YUV444PH', 'YUV444PS',
  'NONE',

  'FLOAT', 'INTEGER',

  'RANGE_FULL', 'RANGE_LIMITED',

  'CHROMA_LEFT', 'CHROMA_CENTER', 'CHROMA_TOP_LEFT', 'CHROMA_TOP', 'CHROMA_BOTTOM_LEFT', 'CHROMA_BOTTOM',

  'FIELD_PROGRESSIVE', 'FIELD_TOP', 'FIELD_BOTTOM',

  'get_output', 'get_outputs',
  'clear_output', 'clear_outputs',

  'core',
]

__version__ = namedtuple("VapourSynthVersion", "release_major release_minor")(60, 0)
__api_version__ = namedtuple("VapourSynthAPIVersion", "api_major api_minor")(VAPOURSYNTH_API_MAJOR, VAPOURSYNTH_API_MINOR)


@cython.final
cdef class EnvironmentData(object):
    cdef bint alive
    cdef Core core
    cdef object on_destroy
    cdef dict outputs

    cdef int coreCreationFlags
    cdef VSLogHandle* log

    cdef object __weakref__

    def __init__(self):
        raise RuntimeError("Cannot directly instantiate this class.")

    def __dealloc__(self):
        _unset_logger(self)


class EnvironmentPolicy(object):

    def on_policy_registered(self, special_api):
        pass

    def on_policy_cleared(self):
        pass

    def get_current_environment(self):
        raise NotImplementedError

    def set_environment(self, environment):
        raise NotImplementedError

    def is_alive(self, environment):
        cdef EnvironmentData env = <EnvironmentData>environment
        return env.alive


@cython.final
cdef class StandaloneEnvironmentPolicy:
    cdef EnvironmentData _environment
    cdef object _logger
    cdef int _flags

    cdef object __weakref__

    def __init__(self):
        raise RuntimeError("Cannot directly instantiate this class.")

    def _on_log_message(self, level, msg):
        levelmap = {
            MessageType.MESSAGE_TYPE_DEBUG: logging.DEBUG,
            MessageType.MESSAGE_TYPE_INFORMATION: logging.INFO,
            MessageType.MESSAGE_TYPE_WARNING: logging.WARN,
            MessageType.MESSAGE_TYPE_CRITICAL: logging.ERROR,
            MessageType.MESSAGE_TYPE_FATAL: logging.FATAL
        }
        self._logger.log(levelmap[level], msg)

    def on_policy_registered(self, api):
        self._logger = logging.getLogger("vapoursynth")
        self._environment = api.create_environment(self._flags)
        api.set_logger(self._environment, self._on_log_message)

    def on_policy_cleared(self):
        self._environment = None

    def get_current_environment(self):
        return self._environment

    def set_environment(self, environment):
        return self._environment

    def is_alive(self, environment):
        return environment is self._environment


# Internal holder of the current policy.
cdef object _policy = None

cdef const VSAPI *_vsapi = NULL


cdef void _set_logger(EnvironmentData env, VSLogHandler handler, VSLogHandlerFree free, void *userData):
    vsscript_get_core_internal(env)
    _unset_logger(env)
    env.log = env.core.funcs.addLogHandler(handler, free, userData, env.core.core)

cdef void _unset_logger(EnvironmentData env):
    if env.log == NULL or env.core is None:
        env.log = NULL # if the core has been freed then so has the log as well
        return

    env.core.funcs.removeLogHandler(env.log, env.core.core)
    env.log = NULL


cdef void __stdcall _logCb(int msgType, const char *msg, void *userData) nogil:
    with gil:
        message = msg.decode("utf-8")
        (<object>userData)(MessageType(msgType), message)

cdef void __stdcall _logFree(void* userData) nogil:
    with gil:
        Py_DECREF(<object>userData)

@cython.final
cdef class EnvironmentPolicyAPI:
    # This must be a weak-ref to prevent a cyclic dependency that happens if the API
    # is stored within an EnvironmentPolicy-instance.
    cdef object _target_policy

    cdef object _lock
    cdef object _known_environments
    # Sadly, weakref has no WeakSet.
    # So we use a counter to fake a WeakSet.
    cdef int _known_environments_counter

    def __init__(self):
        raise RuntimeError("Cannot directly instantiate this class.")

    cdef ensure_policy_matches(self):
        if _policy is not self._target_policy():
            raise ValueError("The currently activated policy does not match the bound policy. Was the environment unregistered?")

    def wrap_environment(self, environment_data):
        self.ensure_policy_matches()
        if not isinstance(environment_data, EnvironmentData):
            raise ValueError("environment_data must be an EnvironmentData instance.")
        return use_environment(<EnvironmentData>environment_data)

    def create_environment(self, int flags = 0):
        self.ensure_policy_matches()

        cdef EnvironmentData env = EnvironmentData.__new__(EnvironmentData)
        env.core = None
        env.log = NULL
        env.outputs = {}
        env.coreCreationFlags = flags
        env.on_destroy = []
        env.alive = True

        with self._lock:
            counter = self._known_environments_counter
            self._known_environments_counter += 1
            self._known_environments[counter] = env

        return env

    def set_logger(self, env, logger):
        Py_INCREF(logger)
        _set_logger(env, _logCb, _logFree, <void *>logger)

    def destroy_environment(self, EnvironmentData env):
        self.ensure_policy_matches()
        if not env.alive:
            return

        callbacks = env.on_destroy
        env.on_destroy = None

        with use_environment(env).use():
            for callback in callbacks:
                try:
                    callback()
                except Exception as e:
                    import traceback
                    formatted = traceback.format_exc(type(e), e, e.__traceback__)
                    env.core.log_message(MessageType.MESSAGE_TYPE_CRITICAL, formatted)

        _unset_logger(env)
        env.core = None
        env.log = NULL
        env.outputs = {}
        env.alive = False

    def unregister_policy(self):
        self.ensure_policy_matches()
        for environment in self._known_environments.values():
            self.destroy_environment(environment)
        clear_policy()

    def __repr__(self):
        target = self._target_policy()
        if target is None:
            return f"<EnvironmentPolicyAPI bound to <garbage collected> (unregistered)>"
        elif _policy is not target:
            return f"<EnvironmentPolicyAPI bound to {target!r} (unregistered)>"
        else:
            return f"<EnvironmentPolicyAPI bound to {target!r}>"


def register_policy(policy):
    global _policy
    if _policy is not None:
        raise RuntimeError("There is already a policy registered.")
    _policy = policy

    # Expose Additional API-calls to the newly registered Environment-policy.
    cdef EnvironmentPolicyAPI _api = EnvironmentPolicyAPI.__new__(EnvironmentPolicyAPI)
    _api._target_policy = weakref.ref(_policy)
    _api._known_environments = weakref.WeakValueDictionary()
    _api._lock = threading.Lock()
    _policy.on_policy_registered(_api)


def _try_enable_introspection(version=None):
    global _policy
    if _policy is not None:
        return False

    if version != 0:
        return False

    cdef StandaloneEnvironmentPolicy standalone_policy = StandaloneEnvironmentPolicy.__new__(StandaloneEnvironmentPolicy)
    standalone_policy._flags = int(CoreCreationFlags.ccfEnableGraphInspection)
    register_policy(standalone_policy)

    return True


## DO NOT EXPOSE THIS FUNCTION TO PYTHON-LAND!
cdef get_policy():
    global _policy
    cdef StandaloneEnvironmentPolicy standalone_policy

    if _policy is None:
        standalone_policy = StandaloneEnvironmentPolicy.__new__(StandaloneEnvironmentPolicy)
        standalone_policy._flags = 0
        register_policy(standalone_policy)

    return _policy

def has_policy():
    return _policy is not None

cdef clear_policy():
    global _policy
    old_policy = _policy
    _policy = None
    if old_policy is not None:
        old_policy.on_policy_cleared()
    return old_policy

cdef EnvironmentData _env_current():
    return get_policy().get_current_environment()


# Make sure the policy is cleared at exit.
atexit.register(lambda: clear_policy())


<<<<<<< HEAD
@cython.final
=======
def register_on_destroy(callback):
    cdef EnvironmentData env = get_policy().get_current_environment()
    if env.on_destroy is None:
        raise ValueError("The environment is already being destroyed.")

    env.on_destroy.append(callback)

def unregister_on_destroy(callback):
    cdef EnvironmentData env = get_policy().get_current_environment()
    if env.on_destroy is None:
        raise ValueError("The environment is already being destroyed.")

    env.on_destroy.remove(callback)


@final
>>>>>>> 0c3c5f35
cdef class _FastManager(object):
    cdef EnvironmentData target
    cdef EnvironmentData previous

    def __init__(self):
        raise RuntimeError("Cannot directly instantiate this class.")

    def __enter__(self):
        self.previous = get_policy().get_current_environment()
        if self.target is not None:
            get_policy().set_environment(self.target)
            self.target = None

    def __exit__(self, *_):
        policy = get_policy()
        if policy.is_alive(self.previous):
            policy.set_environment(self.previous)
        else:
            policy.set_environment(None)
        self.previous = None


cdef class Environment(object):
    cdef readonly object env

    def __init__(self):
        raise Error('Class cannot be instantiated directly')

    @property
    def alive(self):
        env = self.get_env()
        if env is None:
            return False
        return get_policy().is_alive(env)

    @property
    def single(self):
        return self.is_single()

    @classmethod
    def is_single(self):
        return not has_policy() or isinstance(_policy, StandaloneEnvironmentPolicy)

    @property
    def env_id(self):
        if self.single:
            return -1
        return id(self.env)

    cdef EnvironmentData get_env(self):
        return self.env()

    @property
    def active(self):
        env = self.get_env()
        if env is None:
            return None
        return get_policy().get_current_environment() is env

    def copy(self):
        cdef Environment env = Environment.__new__(Environment)
        env.env = self.env
        return env

    def use(self):
        env = self.get_env()
        if env is None:
            raise RuntimeError("The environment is dead.")

        cdef _FastManager ctx = _FastManager.__new__(_FastManager)
        ctx.target = env
        ctx.previous = None
        return ctx

    def __eq__(self, other):
        return other.env_id == self.env_id

    def __repr__(self):
        if self.single:
            return "<Environment (default)>"

        return f"<Environment {id(self.env)} ({('active' if self.active else 'alive') if self.alive else 'dead'})>"


cdef Environment use_environment(EnvironmentData env):
    if id is None: raise ValueError("id may not be None.")

    cdef Environment instance = Environment.__new__(Environment)
    instance.env = weakref.ref(env)

    return instance

def get_current_environment():
    env = get_policy().get_current_environment()
    if env is None:
        raise RuntimeError("We are not running inside an environment.")

    vsscript_get_core_internal(env) # Make sure a core is defined
    return use_environment(env)

# Create an empty list whose instance will represent a not passed value.
_EMPTY = []

VideoOutputTuple = namedtuple("VideoOutputTuple", "clip alpha alt_output")

def _construct_type(signature):
    type,*opt = signature.split(":")

    # Handle Arrays.
    if type.endswith("[]"):
        array = True
        type = type[:-2]
    else:
        array = False

    # Handle types
    if type == "vnode":
        type = VideoNode
    elif type == "anode":
        type = AudioNode
    elif type == "vframe":
        type = VideoFrame
    elif type == "aframe":
        type = AudioFrame
    elif type == "func":
        type = typing.Union[Func, typing.Callable]
    elif type == "int":
        type = int
    elif type == "float":
        type = float
    elif type == "data":
        type = typing.Union[str, bytes, bytearray]
    else:
        type = typing.Any

    # Make the type a sequence.
    if array:
        type = typing.Union[type, typing.Sequence[type]]

    # Mark an optional type
    if opt:
        type = typing.Optional[type]

    return type

def _construct_parameter(signature):
    if signature == "any":
        return inspect.Parameter(
            "kwargs", inspect.Parameter.VAR_KEYWORD,
            annotation=typing.Any
        )

    name, signature = signature.split(":", 1)
    type = _construct_type(signature)

    __,*opt = signature.split(":")
    if opt:
        default_value = None
    else:
        default_value = inspect.Parameter.empty

    return inspect.Parameter(
        name, inspect.Parameter.POSITIONAL_OR_KEYWORD,
        default=default_value, annotation=type
    )

def construct_signature(signature, return_signature, injected=None):
    if isinstance(signature, Function):
        signature = signature.signature

    params = list(
        _construct_parameter(param)
        for param in signature.split(";")
        if param
    )

    if injected and params:
        del params[0]

    return_annotations = list(
        _construct_parameter(rparam).annotation
        for rparam in return_signature.split(";")
        if rparam
    )

    if len(return_annotations) == 0:
        return_annotation = None
    elif len(return_annotations) == 1:
        return_annotation = return_annotations.pop()
    else:
        return_annotation = typing.Tuple[typing.Any, ...]

    return inspect.Signature(tuple(params), return_annotation=return_annotation)


class Error(Exception):
    def __init__(self, value):
        self.value = value

    def __str__(self):
        return str(self.value)

    def __repr__(self):
        return repr(self.value)

cdef _get_output_dict(funcname="this function"):
    cdef EnvironmentData env = _env_current()
    if env is None:
        raise Error('Internal environment id not set. %s called from a filter callback?'%funcname)
    return env.outputs

def clear_output(int index = 0):
    cdef dict outputs = _get_output_dict("clear_output")
    try:
        del outputs[index]
    except KeyError:
        pass

def clear_outputs():
    cdef dict outputs = _get_output_dict("clear_outputs")
    outputs.clear()

def get_outputs():
    cdef dict outputs = _get_output_dict("get_outputs")
    return MappingProxyType(outputs)

def get_output(int index = 0):
    return _get_output_dict("get_output")[index]

cdef class FuncData(object):
    cdef object func
    cdef VSCore *core
    cdef EnvironmentData env

    def __init__(self):
        raise Error('Class cannot be instantiated directly')

    def __call__(self, **kwargs):
        return self.func(**kwargs)

cdef FuncData createFuncData(object func, VSCore *core, EnvironmentData env):
    cdef FuncData instance = FuncData.__new__(FuncData)
    instance.func = func
    instance.core = core
    instance.env = env
    return instance

cdef class Func(object):
    cdef const VSAPI *funcs
    cdef VSFunction *ref

    def __init__(self):
        raise Error('Class cannot be instantiated directly')

    def __dealloc__(self):
        if self.funcs:
            self.funcs.freeFunction(self.ref)

    def __call__(self, **kwargs):
        cdef VSMap *outm
        cdef VSMap *inm
        cdef const VSAPI *vsapi
        cdef const char *error
        vsapi = getVSAPIInternal()
        outm = self.funcs.createMap()
        inm = self.funcs.createMap()
        try:
            dictToMap(kwargs, inm, NULL, vsapi)
            self.funcs.callFunction(self.ref, inm, outm)
            error = self.funcs.mapGetError(outm)
            if error:
                raise Error(error.decode('utf-8'))
            return mapToDict(outm, True)
        finally:
            vsapi.freeMap(outm)
            vsapi.freeMap(inm)

cdef Func createFuncPython(object func, VSCore *core, const VSAPI *funcs):
    cdef Func instance = Func.__new__(Func)
    instance.funcs = funcs

    cdef EnvironmentData env = _env_current()
    if env is None:
        raise Error('Internal environment id not set. Did the environment die?')
    fdata = createFuncData(func, core, env)

    Py_INCREF(fdata)
    instance.ref = instance.funcs.createFunction(publicFunction, <void *>fdata, freeFunc, core)
    return instance

cdef Func createFuncRef(VSFunction *ref, const VSAPI *funcs):
    cdef Func instance = Func.__new__(Func)
    instance.funcs = funcs
    instance.ref = ref
    return instance


cdef class CallbackData(object):
    cdef const VSAPI *funcs
    cdef object callback

    cdef RawNode node

    cdef EnvironmentData env

    def __init__(self, object node, EnvironmentData env, object callback = None):
        # Keeps the node alive during the call.
        self.node = node

        self.callback = callback
        self.env = env

    def receive(self, n, result):
        with use_environment(self.env).use():
            if isinstance(result, Exception):
                self.callback(None, result)
            else:
                self.callback(result, None)


cdef createCallbackData(const VSAPI* funcs, RawNode node, object cb):
    cbd = CallbackData(node, _env_current(), cb)
    cbd.funcs = funcs
    return cbd


cdef class FramePtr(object):
    cdef const VSFrame *f
    cdef const VSAPI *funcs

    def __init__(self):
        raise Error('Class cannot be instantiated directly')

    def __dealloc__(self):
        if self.funcs:
            self.funcs.freeFrame(self.f)

cdef FramePtr createFramePtr(const VSFrame *f, const VSAPI *funcs):
    cdef FramePtr instance = FramePtr.__new__(FramePtr)
    instance.f = f
    instance.funcs = funcs
    return instance


cdef void __stdcall frameDoneCallback(void *data, const VSFrame *f, int n, VSNode *node, const char *errormsg) nogil:
    with gil:
        d = <CallbackData>data
        try:
            if f == NULL:
                result = 'Internal error - no error message.'
                if errormsg != NULL:
                    result = errormsg.decode('utf-8')
                result = Error(result)

            elif isinstance(d.node, VideoNode):
                result = createConstFrame(f, d.funcs, d.node.core.core)

            elif isinstance(d.node, AudioNode):
                result = createConstAudioFrame(f, d.funcs, d.node.core.core)

            else:
                result = Error("This should not happen. Add your own node-implementation to the frameDoneCallback code.")

            try:
                d.receive(n, result)
            except:
                import traceback
                traceback.print_exc()
        finally:
            Py_DECREF(d)

cdef object mapToDict(const VSMap *map, bint flatten):
    cdef const VSAPI *funcs = getVSAPIInternal()
    cdef int numKeys = funcs.mapNumKeys(map)
    retdict = {}
    cdef const char *retkey
    cdef int proptype

    for x in range(numKeys):
        retkey = funcs.mapGetKey(map, x)
        proptype = funcs.mapGetType(map, retkey)

        for y in range(funcs.mapNumElements(map, retkey)):
            if proptype == ptInt:
                newval = funcs.mapGetInt(map, retkey, y, NULL)
            elif proptype == ptFloat:
                newval = funcs.mapGetFloat(map, retkey, y, NULL)
            elif proptype == ptData:
                newval = funcs.mapGetData(map, retkey, y, NULL)
                if funcs.mapGetDataTypeHint(map, retkey, y, NULL) == dtUtf8:
                    newval = newval.decode('utf-8')
            elif proptype == ptVideoNode or proptype == ptAudioNode:
                newval = createNode(funcs.mapGetNode(map, retkey, y, NULL), funcs, _get_core())
            elif proptype == ptVideoFrame or proptype == ptAudioFrame:
                newval = createConstFrame(funcs.mapGetFrame(map, retkey, y, NULL), funcs, _get_core().core)
            elif proptype == ptFunction:
                newval = createFuncRef(funcs.mapGetFunction(map, retkey, y, NULL), funcs)

            if y == 0:
                vval = newval
            elif y == 1:
                vval = [vval, newval]
            else:
                vval.append(newval)
        retdict[retkey.decode('utf-8')] = vval

    if not flatten:
        return retdict
    elif len(retdict) == 0:
        return None
    elif len(retdict) == 1:
        a, b = retdict.popitem()
        return b
    else:
        return retdict

cdef void dictToMap(dict ndict, VSMap *inm, VSCore *core, const VSAPI *funcs) except *:
    for key in ndict:
        ckey = key.encode('utf-8')
        val = ndict[key]

        if isinstance(val, (str, bytes, bytearray, RawNode, RawFrame)):
            val = [val]
        else:
            try:
                iter(val)
            except:
                val = [val]

        for v in val:
            if isinstance(v, int):
                if funcs.mapSetInt(inm, ckey, int(v), 1) != 0:
                    raise Error('not all values are of the same type in ' + key)
            elif isinstance(v, float):
                if funcs.mapSetFloat(inm, ckey, float(v), 1) != 0:
                    raise Error('not all values are of the same type in ' + key)
            elif isinstance(v, str):
                s = v.encode('utf-8')
                if funcs.mapSetData(inm, ckey, s, <int>len(s), dtUtf8, 1) != 0:
                    raise Error('not all values are of the same type in ' + key)
            elif isinstance(v, (bytes, bytearray)):
                if funcs.mapSetData(inm, ckey, v, <int>len(v), dtBinary, 1) != 0:
                    raise Error('not all values are of the same type in ' + key)
            elif isinstance(v, RawNode):
                if funcs.mapSetNode(inm, ckey, (<RawNode>v).node, 1) != 0:
                    raise Error('not all values are of the same type in ' + key)
            elif isinstance(v, RawFrame):
                if funcs.mapSetFrame(inm, ckey, (<RawFrame>v).constf, 1) != 0:
                    raise Error('not all values are of the same type in ' + key)
            elif isinstance(v, Func):
                if funcs.mapSetFunction(inm, ckey, (<Func>v).ref, 1) != 0:
                    raise Error('not all values are of the same type in ' + key)
            elif callable(v):
                tf = createFuncPython(v, core, funcs)

                if funcs.mapSetFunction(inm, ckey, (<Func>v).ref, 1) != 0:
                    raise Error('not all values are of the same type in ' + key)

            else:
                raise Error('argument ' + key + ' was passed an unsupported type (' + type(v).__name__ + ')')


cdef void typedDictToMap(dict ndict, dict atypes, VSMap *inm, VSCore *core, const VSAPI *funcs) except *:
    for key in ndict:
        ckey = key.encode('utf-8')
        val = ndict[key]
        if val is None:
            continue

        if isinstance(val, (str, bytes, bytearray, RawNode, RawFrame)) or not isinstance(val, typing.Iterable):
            val = [val]

        for v in val:
            if (atypes[key][:5] == 'vnode' and isinstance(v, VideoNode)) or (atypes[key][:5] == 'anode' and isinstance(v, AudioNode)):
                if funcs.mapSetNode(inm, ckey, (<RawNode>v).node, 1) != 0:
                    raise Error('not all values are of the same type in ' + key)
            elif ((atypes[key][:6] == 'vframe') and isinstance(v, VideoFrame)) or (atypes[key][:6] == 'aframe' and isinstance(v, AudioFrame)):
                if funcs.mapSetFrame(inm, ckey, (<RawFrame>v).constf, 1) != 0:
                    raise Error('not all values are of the same type in ' + key)
            elif atypes[key][:4] == 'func' and isinstance(v, Func):
                if funcs.mapSetFunction(inm, ckey, (<Func>v).ref, 1) != 0:
                    raise Error('not all values are of the same type in ' + key)
            elif atypes[key][:4] == 'func' and callable(v):
                tf = createFuncPython(v, core, funcs)
                if funcs.mapSetFunction(inm, ckey, tf.ref, 1) != 0:
                    raise Error('not all values are of the same type in ' + key)
            elif atypes[key][:3] == 'int':
                if funcs.mapSetInt(inm, ckey, int(v), 1) != 0:
                    raise Error('not all values are of the same type in ' + key)
            elif atypes[key][:5] == 'float':
                if funcs.mapSetFloat(inm, ckey, float(v), 1) != 0:
                    raise Error('not all values are of the same type in ' + key)
            elif atypes[key][:4] == 'data':
                if not isinstance(v, (str, bytes, bytearray)):
                    v = str(v)
                if isinstance(v, str):
                    s = v.encode('utf-8')
                else:
                    s = v
                if funcs.mapSetData(inm, ckey, s, <int>len(s), dtUtf8 if isinstance(v, str) else dtBinary, 1) != 0:
                    raise Error('not all values are of the same type in ' + key)
            else:
                raise Error('argument ' + key + ' was passed an unsupported type (expected ' + atypes[key] + ' compatible type but got ' + type(v).__name__ + ')')
        if len(val) == 0:
        # set an empty key if it's an empty array
            if atypes[key][:5] == 'vnode':
                funcs.mapSetEmpty(inm, ckey, ptVideoNode)
            elif atypes[key][:5] == 'anode':
                funcs.mapSetEmpty(inm, ckey, ptAudioNode)
            elif atypes[key][:6] == 'vframe':
                funcs.mapSetEmpty(inm, ckey, ptVideoFrame)
            elif atypes[key][:6] == 'aframe':
                funcs.mapSetEmpty(inm, ckey, ptAudioFrame)
            elif atypes[key][:4] == 'func':
                funcs.mapSetEmpty(inm, ckey, ptFunction)
            elif atypes[key][:3] == 'int':
                funcs.mapSetEmpty(inm, ckey, ptInt)
            elif atypes[key][:5] == 'float':
                funcs.mapSetEmpty(inm, ckey, ptFloat)
            elif atypes[key][:4] == 'data':
                funcs.mapSetEmpty(inm, ckey, ptData)
            else:
                raise Error('argument ' + key + ' has an unknown type: ' + atypes[key])

cdef class VideoFormat(object):
    cdef readonly uint32_t id
    cdef readonly str name
    cdef readonly object color_family
    cdef readonly object sample_type
    cdef readonly int bits_per_sample
    cdef readonly int bytes_per_sample
    cdef readonly int subsampling_w
    cdef readonly int subsampling_h
    cdef readonly int num_planes

    def __init__(self):
        raise Error('Class cannot be instantiated directly')

    def _as_dict(self):
        return {
            'color_family': self.color_family,
            'sample_type': self.sample_type,
            'bits_per_sample': self.bits_per_sample,
            'subsampling_w': self.subsampling_w,
            'subsampling_h': self.subsampling_h
        }

    def replace(self, **kwargs):
        core = kwargs.pop("core", None) or _get_core()
        vals = self._as_dict()
        vals.update(**kwargs)
        return core.query_video_format(**vals)

    def __eq__(self, other):
        if not isinstance(other, VideoFormat):
            return False
        return other.id == self.id

    def __int__(self):
        return self.id

    def __str__(self):
        return ('Video Format Descriptor\n'
               f'\tId: {self.id:d}\n'
               f'\tName: {self.name}\n'
               f'\tColor Family: {self.color_family.name}\n'
               f'\tSample Type: {self.sample_type.name}\n'
               f'\tBits Per Sample: {self.bits_per_sample:d}\n'
               f'\tBytes Per Sample: {self.bytes_per_sample:d}\n'
               f'\tPlanes: {self.num_planes:d}\n'
               f'\tSubsampling W: {self.subsampling_w:d}\n'
               f'\tSubsampling H: {self.subsampling_h:d}\n')

cdef VideoFormat createVideoFormat(const VSVideoFormat *f, const VSAPI *funcs, VSCore *core):
    cdef VideoFormat instance = VideoFormat.__new__(VideoFormat)
    cdef char nameBuffer[32]
    funcs.getVideoFormatName(f, nameBuffer)
    instance.name = nameBuffer.decode('utf-8')
    instance.color_family = ColorFamily(f.colorFamily)
    instance.sample_type = SampleType(f.sampleType)
    instance.bits_per_sample = f.bitsPerSample
    instance.bytes_per_sample = f.bytesPerSample
    instance.subsampling_w = f.subSamplingW
    instance.subsampling_h = f.subSamplingH
    instance.num_planes = f.numPlanes
    instance.id = funcs.queryVideoFormatID(instance.color_family, instance.sample_type, instance.bits_per_sample, instance.subsampling_w, instance.subsampling_h, core)
    return instance

cdef class FrameProps(object):
    cdef RawFrame frame
    cdef VSCore *core
    cdef const VSAPI *funcs
    cdef bint readonly

    def __init__(self):
        raise Error('Class cannot be instantiated directly')

    def __contains__(self, str name):
        self.frame._ensure_open()
        cdef const VSMap *m = self.funcs.getFramePropertiesRO(self.frame.constf)
        cdef bytes b = name.encode('utf-8')
        cdef int numelem = self.funcs.mapNumElements(m, b)
        return numelem > 0

    def __getitem__(self, str name):
        self.frame._ensure_open()
        cdef const VSMap *m = self.funcs.getFramePropertiesRO(self.frame.constf)
        cdef bytes b = name.encode('utf-8')
        cdef list ol = []
        cdef int numelem = self.funcs.mapNumElements(m, b)
        cdef const int64_t *intArray
        cdef const double *floatArray
        cdef const char *data

        if numelem < 0:
            raise KeyError('No key named ' + name + ' exists')
        cdef int t = self.funcs.mapGetType(m, b)
        if t == ptInt:
            if numelem > 0:
                intArray = self.funcs.mapGetIntArray(m, b, NULL)
                for i in range(numelem):
                    ol.append(intArray[i])
        elif t == ptFloat:
            if numelem > 0:
                floatArray = self.funcs.mapGetFloatArray(m, b, NULL)
                for i in range(numelem):
                    ol.append(floatArray[i])
        elif t == ptData:
            for i in range(numelem):
                data = self.funcs.mapGetData(m, b, i, NULL)
                ol.append(data[:self.funcs.mapGetDataSize(m, b, i, NULL)])
        elif t == ptVideoNode or t == ptAudioNode:
            for i in range(numelem):
                ol.append(createNode(self.funcs.mapGetNode(m, b, i, NULL), self.funcs, _get_core()))
        elif t == ptVideoFrame or t == ptAudioFrame:
            for i in range(numelem):
                ol.append(createConstFrame(self.funcs.mapGetFrame(m, b, i, NULL), self.funcs, self.core))
        elif t == ptFunction:
            for i in range(numelem):
                ol.append(createFuncRef(self.funcs.mapGetFunction(m, b, i, NULL), self.funcs))

        if len(ol) == 1:
            return ol[0]
        else:
            return ol

    def __setitem__(self, str name, value):
        self.frame._ensure_open()
        if self.readonly:
            raise Error('Cannot delete properties of a read only object')
        cdef VSMap *m = self.funcs.getFramePropertiesRW(self.frame.f)
        cdef bytes b = name.encode('utf-8')
        cdef const VSAPI *funcs = self.funcs
        val = value
        if isinstance(val, (str, bytes, bytearray, RawNode, RawFrame)):
            val = [val]
        else:
            try:
                iter(val)
            except:
                val = [val]
        self.__delitem__(name)
        try:
            for v in val:
                if isinstance(v, RawNode):
                    if funcs.mapSetNode(m, b, (<RawNode>v).node, 1) != 0:
                        raise Error('Not all values are of the same type')
                elif isinstance(v, RawFrame):
                    if funcs.mapSetFrame(m, b, (<RawFrame>v).constf, 1) != 0:
                        raise Error('Not all values are of the same type')
                elif isinstance(v, Func):
                    if funcs.mapSetFunction(m, b, (<Func>v).ref, 1) != 0:
                        raise Error('Not all values are of the same type')
                elif callable(v):
                    tf = createFuncPython(v, self.core, self.funcs)
                    if funcs.mapSetFunction(m, b, tf.ref, 1) != 0:
                        raise Error('Not all values are of the same type')
                elif isinstance(v, int):
                    if funcs.mapSetInt(m, b, int(v), 1) != 0:
                        raise Error('Not all values are of the same type')
                elif isinstance(v, float):
                    if funcs.mapSetFloat(m, b, float(v), 1) != 0:
                        raise Error('Not all values are of the same type')
                elif isinstance(v, str):
                    if funcs.mapSetData(m, b, v.encode('utf-8'), -1, dtUtf8, 1) != 0:
                        raise Error('Not all values are of the same type')
                elif isinstance(v, (bytes, bytearray)):
                    if funcs.mapSetData(m, b, v, <int>len(v), dtBinary, 1) != 0:
                        raise Error('Not all values are of the same type')
                else:
                    raise Error('Setter was passed an unsupported type (' + type(v).__name__ + ')')
        except Error:
            self.__delitem__(name)
            raise

    def __delitem__(self, str name):
        self.frame._ensure_open()
        if self.readonly:
            raise Error('Cannot delete properties of a read only object')
        cdef VSMap *m = self.funcs.getFramePropertiesRW(self.frame.f)
        cdef bytes b = name.encode('utf-8')
        self.funcs.mapDeleteKey(m, b)

    def __setattr__(self, name, value):
        self.frame._ensure_open()
        self[name] = value

    def __delattr__(self, name):
        self.frame._ensure_open()
        del self[name]

    # Only the methods __getattr__ and keys are required for the support of
    #     >>> dict(frame.props)
    # this can be shown at Objects/dictobject.c:static int dict_merge(PyObject *, PyObject *, int)
    # in the generic code path.

    def __getattr__(self, name):
        self.frame._ensure_open()
        try:
           return self[name]
        except KeyError as e:
           raise AttributeError from e

    def keys(self):
        self.frame._ensure_open()
        cdef const VSMap *m = self.funcs.getFramePropertiesRO(self.frame.constf)
        cdef int numkeys = self.funcs.mapNumKeys(m)
        result = set()
        for i in range(numkeys):
            result.add(self.funcs.mapGetKey(m, i).decode('utf-8'))
        return result

    def values(self):
        self.frame._ensure_open()
        return {self[key] for key in self.keys()}

    def items(self):
        self.frame._ensure_open()
        return {(key, self[key]) for key in self.keys()}

    def get(self, key, default=None):
        self.frame._ensure_open()
        if key in self:
            return self[key]
        return default

    def pop(self, key, default=_EMPTY):
        self.frame._ensure_open()
        if key in self:
            value = self[key]
            del self[key]
            return value

        # The is-operator is required to ensure that
        # we have actually passed the _EMPTY list instead any other list with length zero.
        if default is _EMPTY:
            raise KeyError

        return default

    def popitem(self):
        self.frame._ensure_open()
        if len(self) <= 0:
            raise KeyError
        key = next(iter(self.keys()))
        return (key, self.pop(key))

    def setdefault(self, key, default=0):
        """
        Behaves like the dict.setdefault function but since setting None is not supported,
        it will default to zero.
        """
        self.frame._ensure_open()
        if key not in self:
            self[key] = default
        return self[key]

    def update(self, *args, **kwargs):
        self.frame._ensure_open()
        # This code converts the positional argument into a dict which we then can update
        # with the kwargs.
        if 0 < len(args) < 2:
            args = args[0]
            if not isinstance(args, dict):
                args = dict(args)
        elif len(args) > 1:
            raise TypeError("update takes 1 positional argument but %d was given" % len(args))
        else:
            args = {}

        args.update(kwargs)

        for k, v in args.items():
            self[k] = v

    def clear(self):
        self.frame._ensure_open()
        for _ in range(len(self)):
            self.popitem()

    def copy(self):
        """
        We can't copy VideoFrames directly, so we're just gonna return a real dictionary.
        """
        self.frame._ensure_open()
        return dict(self)

    def __iter__(self):
        self.frame._ensure_open()
        yield from self.keys()

    def __len__(self):
        self.frame._ensure_open()
        cdef const VSMap *m = self.funcs.getFramePropertiesRO(self.frame.constf)
        return self.funcs.mapNumKeys(m)

    def __dir__(self):
        self.frame._ensure_open()
        return super(FrameProps, self).__dir__() + list(self.keys())

    def __repr__(self):
        if self.frame.closed:
            return "<vapoursynth.FrameProps on closed frame>"
        return "<vapoursynth.FrameProps %r>" % dict(self)

cdef FrameProps createFrameProps(RawFrame f):
    cdef FrameProps instance = FrameProps.__new__(FrameProps)
    instance.frame = f
    instance.funcs = f.funcs
    instance.core = f.core
    instance.readonly = f.readonly
    return instance

# Make sure the FrameProps-Object quacks like a Mapping.
typing.Mapping.register(FrameProps)


cdef class RawFrame(object):
    cdef const VSFrame *constf
    cdef VSFrame *f
    cdef VSCore *core
    cdef const VSAPI *funcs
    cdef unsigned flags

    cdef object __weakref__

    def __init__(self):
        raise Error('Class cannot be instantiated directly')

    def __dealloc__(self):
        if self.funcs:
            self.funcs.freeFrame(self.constf)

    @property
    def closed(self):
        return self.constf == NULL

    cdef _ensure_open(self):
        if self.constf == NULL:
            raise RuntimeError("The Frame has already been released.")

    def close(self):
        if self.closed:
            return

        if self.funcs:
            self.funcs.freeFrame(self.constf)
        self.constf = NULL

    def __enter__(self):
        return self

    def __exit__(self, exc=None, val=None, tb=None):
        self.close()

    @property
    def props(self):
        self._ensure_open()
        return createFrameProps(self)

    @props.setter
    def props(self, new_props):
        p = self.props
        p.clear()
        p.update(**new_props)

    def get_write_ptr(self, int plane):
        self._ensure_open()
        if self.f == NULL:
            raise Error('Can only obtain write pointer for writable frames')
        cdef const uint8_t *d = self.funcs.getWritePtr(self.f, plane)
        if d == NULL:
            raise IndexError('Specified plane index out of range')
        return ctypes.c_void_p(<uintptr_t>d)

    def get_read_ptr(self, int plane):
        self._ensure_open()
        cdef const uint8_t *d = self.funcs.getReadPtr(self.constf, plane)
        if d == NULL:
            raise IndexError('Specified plane index out of range')
        return ctypes.c_void_p(<uintptr_t>d)

    def get_stride(self, int plane):
        self._ensure_open()
        cdef ptrdiff_t stride = self.funcs.getStride(self.constf, plane)
        if stride == 0:
            raise IndexError('Specified plane index out of range')
        return stride

    @property
    def readonly(self):
        return not self.flags & 1


cdef class VideoFrame(RawFrame):
    cdef readonly VideoFormat format
    cdef readonly int width
    cdef readonly int height

    def __init__(self):
        raise Error('Class cannot be instantiated directly')

    def copy(self):
        self._ensure_open()
        return createVideoFrame(self.funcs.copyFrame(self.constf, self.core), self.funcs, self.core)

    def writelines(self, write):
        self._ensure_open()
        assert callable(write), "'write' is not callable"

        lib = self.funcs
        frame = <VSFrame*> self.constf
        format = lib.getVideoFrameFormat(frame)

        # reuse the same _2dview for each plane
        view = _video.allocinfo(format)
        view.base.obj = self
        view.base.readonly = not self.flags & 1

        for x in range(format.numPlanes):
            _video.fillinfo(&view.base, frame, x, &self.flags, lib)

            data = PyMemoryView_FromObject(view)

            if not PyBuffer_IsContiguous(&view.base, b'C'):
                # write data line by line
                tmp = PyMemoryView_GET_BUFFER(data)
                tmp.ndim = 1
                tmp.shape += 1
                tmp.strides += 1
                tmp.len = tmp.shape[0] * tmp.itemsize

                lines = view.base.shape[0]
                stride = view.base.strides[0]

                for _ in range(lines):
                    line = PyMemoryView_FromObject(data)
                    write(line)
                    tmp.buf = &(<char*> tmp.buf)[stride]
            else:
                write(data)

    def __getitem__(self, index):
        self._ensure_open()
        if PyIndex_Check(index):
            index = PyNumber_Index(index)
        else:
            raise TypeError("frame indices must be integers, not %s"
                            % (type(index).__name__,))

        lib = self.funcs
        frame = <VSFrame*> self.constf
        format = lib.getVideoFrameFormat(frame)

        if index < 0:
            index += format.numPlanes
        if not 0 <= index < format.numPlanes:
            raise IndexError("index out of range")

        data = _video.allocinfo(format)
        data.base.obj = createFramePtr(self.funcs.addFrameRef(self.constf), self.funcs)
        data.base.readonly = not self.flags & 1

        _video.fillinfo(&data.base, frame, index, &self.flags, lib)

        return PyMemoryView_FromObject(data)

    def __len__(self):
        self._ensure_open()
        lib = self.funcs
        return lib.getVideoFrameFormat(self.constf).numPlanes

    def __str__(self):
        cdef str s = 'VideoFrame\n'
        s += '\tFormat: ' + self.format.name + '\n'
        s += '\tWidth: ' + str(self.width) + '\n'
        s += '\tHeight: ' + str(self.height) + '\n'
        return s


cdef VideoFrame createConstVideoFrame(const VSFrame *constf, const VSAPI *funcs, VSCore *core):
    cdef VideoFrame instance = VideoFrame.__new__(VideoFrame)
    instance.constf = constf
    instance.f = NULL
    instance.funcs = funcs
    instance.core = core
    instance.flags = 0
    instance.format = createVideoFormat(funcs.getVideoFrameFormat(constf), funcs, core)
    instance.width = funcs.getFrameWidth(constf, 0)
    instance.height = funcs.getFrameHeight(constf, 0)
    return instance


cdef VideoFrame createVideoFrame(VSFrame *f, const VSAPI *funcs, VSCore *core):
    cdef VideoFrame instance = VideoFrame.__new__(VideoFrame)
    instance.constf = f
    instance.f = f
    instance.funcs = funcs
    instance.core = core
    instance.flags = -1
    instance.format = createVideoFormat(funcs.getVideoFrameFormat(f), funcs, core)
    instance.width = funcs.getFrameWidth(f, 0)
    instance.height = funcs.getFrameHeight(f, 0)
    return instance


@cython.final
@cython.internal
cdef class _frame:

    @staticmethod
    cdef void* getdata(VSFrame* frame, int index, unsigned* flags, const VSAPI* lib) nogil:
        cdef:
            unsigned mask

        if lib.getFrameType(frame) is VIDEO:
            mask = 1 << index+1
        else:
            mask = ~1  # there's only one plane in audio frames
        if flags[0] & mask:  # trigger copy-on-write
            flags[0] &= ~mask  # only do so once, see GH-724
            return <void*> lib.getWritePtr(frame, index)
        else:
            return <void*> lib.getReadPtr(frame, index)


@cython.final
@cython.internal
@cython.freelist(16)
cdef class _2dview:
    cdef:
        Py_buffer base
        ssize_t smalltable[4]  # shape, strides

    def __cinit__(self):
        # need Py_buffer.obj to be non-NULL
        PyBuffer_FillInfo(&self.base, None, NULL, 0, True, PyBUF_SIMPLE)

        self.base.ndim = 2
        self.base.shape = &self.smalltable[0]
        self.base.strides = &self.smalltable[2]

    def __dealloc__(self):
        PyBuffer_Release(&self.base)  # not handled by Cython

    def __getbuffer__(self, Py_buffer* view, int flags):
        # provide full info right away,
        # PEP-3118 compliance is left to memoryview
        view.obj = self.base.obj  # XXX: _2dview instances are temporary
                                  #      (requires Python>=3.3)
        view.buf = self.base.buf
        view.len = self.base.len
        view.readonly = self.base.readonly
        view.itemsize = self.base.itemsize
        view.format = self.base.format
        view.ndim = self.base.ndim
        view.shape = self.base.shape
        view.strides = self.base.strides
        view.suboffsets = self.base.suboffsets
        view.internal = self.base.internal


@cython.final
@cython.internal
cdef class _video:

    @staticmethod
    cdef _2dview allocinfo(const VSVideoFormat* format):
        cdef:
            _2dview self

        self = _2dview.__new__(_2dview)
        self.base.itemsize = format.bytesPerSample
        self.base.strides[1] = format.bytesPerSample

        if format.sampleType == INTEGER:
            if format.bytesPerSample == 1:
                self.base.format = 'B'
            elif format.bytesPerSample == 2:
                self.base.format = 'H'
            elif format.bytesPerSample == 4:
                self.base.format = 'I'
        elif format.sampleType == FLOAT:
            if format.bytesPerSample == 2:
                self.base.format = 'e'
            elif format.bytesPerSample == 4:
                self.base.format = 'f'

        return self

    @staticmethod
    cdef void fillinfo(Py_buffer* view, VSFrame* frame, int plane, unsigned* flags, const VSAPI* lib) nogil:
        view.shape[1] = lib.getFrameWidth(frame, plane)
        view.shape[0] = lib.getFrameHeight(frame, plane)
        view.strides[0] = lib.getStride(frame, plane)
        view.len = view.shape[0] * view.shape[1] * view.itemsize
        view.buf = _frame.getdata(frame, plane, flags, lib)


cdef class AudioFrame(RawFrame):
    cdef readonly object sample_type
    cdef readonly int bits_per_sample
    cdef readonly int bytes_per_sample
    cdef readonly int64_t channel_layout
    cdef readonly int num_channels

    def __init__(self):
        raise Error('Class cannot be instantiated directly')

    def copy(self):
        self._ensure_open()
        return createAudioFrame(self.funcs.copyFrame(self.constf, self.core), self.funcs, self.core)

    def __getitem__(self, index):
        self._ensure_open()
        if PyIndex_Check(index):
            index = PyNumber_Index(index)

            lib = self.funcs
            frame = <VSFrame*> self.constf
            format = lib.getAudioFrameFormat(frame)

            if index < 0:
                index += format.numChannels
            if not 0 <= index < format.numChannels:
                raise IndexError("index out of range")

            data = _audio.allocinfo(format)
            data.base.obj = createFramePtr(self.funcs.addFrameRef(self.constf), self.funcs)
            data.base.readonly = not self.flags & 1

            _audio.fillinfo(&data.base, frame, index, &self.flags, lib)

            return PyMemoryView_FromObject(data)
        else:
            raise TypeError("frame indices must be integers, not %s"
                            % (type(index).__name__,))

    def __len__(self):
        self._ensure_open()
        lib = self.funcs
        return lib.getAudioFrameFormat(self.constf).numChannels

    def __str__(self):
        return 'AudioFrame\n'


cdef AudioFrame createConstAudioFrame(const VSFrame *constf, const VSAPI *funcs, VSCore *core):
    cdef AudioFrame instance = AudioFrame.__new__(AudioFrame)
    instance.constf = constf
    instance.f = NULL
    instance.funcs = funcs
    instance.core = core
    instance.flags = 0
    cdef const VSAudioFormat *format = funcs.getAudioFrameFormat(constf)
    instance.sample_type = SampleType(format.sampleType);
    instance.bits_per_sample = format.bitsPerSample
    instance.bytes_per_sample = format.bytesPerSample
    instance.channel_layout = format.channelLayout
    instance.num_channels = format.numChannels
    return instance


cdef AudioFrame createAudioFrame(VSFrame *f, const VSAPI *funcs, VSCore *core):
    cdef AudioFrame instance = AudioFrame.__new__(AudioFrame)
    instance.constf = f
    instance.f = f
    instance.funcs = funcs
    instance.core = core
    instance.flags = -1
    cdef const VSAudioFormat *format = funcs.getAudioFrameFormat(f)
    instance.sample_type = SampleType(format.sampleType);
    instance.bits_per_sample = format.bitsPerSample
    instance.bytes_per_sample = format.bytesPerSample
    instance.channel_layout = format.channelLayout
    instance.num_channels = format.numChannels
    return instance


@cython.final
@cython.internal
@cython.freelist(16)
cdef class _1dview_contig:
    cdef:
        Py_buffer base
        ssize_t smalltable[1]  # shape

    def __cinit__(self):
        # need Py_buffer.obj to be non-NULL
        PyBuffer_FillInfo(&self.base, None, NULL, 0, True, PyBUF_SIMPLE)

        self.base.ndim = 1
        self.base.shape = &self.smalltable[0]
        self.base.strides = &self.base.itemsize

    def __dealloc__(self):
        PyBuffer_Release(&self.base)  # not handled by Cython

    def __getbuffer__(self, Py_buffer* view, int flags):
        view.obj = self.base.obj
        view.buf = self.base.buf
        view.len = self.base.len
        view.readonly = self.base.readonly
        view.itemsize = self.base.itemsize
        view.format = self.base.format
        view.ndim = self.base.ndim
        view.shape = self.base.shape
        view.strides = self.base.strides
        view.suboffsets = self.base.suboffsets
        view.internal = self.base.internal


@cython.final
@cython.internal
cdef class _audio:
    @staticmethod
    cdef _1dview_contig allocinfo(const VSAudioFormat* format):
        cdef:
            _1dview_contig self

        self = _1dview_contig.__new__(_1dview_contig)
        self.base.itemsize = format.bytesPerSample

        if format.sampleType == INTEGER:
            if format.bytesPerSample == 2:
                self.base.format = 'H'
            elif format.bytesPerSample == 4:
                self.base.format = 'I'
        elif format.sampleType == FLOAT:
            if format.bytesPerSample == 4:
                self.base.format = 'f'

        return self

    @staticmethod
    cdef void fillinfo(Py_buffer* view, VSFrame* frame, int channel, unsigned* flags, const VSAPI* lib) nogil:
        view.shape[0] = lib.getFrameLength(frame)
        view.len = view.shape[0] * view.itemsize
        view.buf = _frame.getdata(frame, channel, flags, lib)


cdef class RawNode(object):
    cdef VSNode *node
    cdef const VSAPI *funcs
    cdef Core core

    cdef object __weakref__

    def __init__(self):
        raise Error('Class cannot be instantiated directly')

    cdef ensure_valid_frame_number(self, int n):
        raise NotImplementedError("Needs to be implemented by subclass.")

    def get_frame_async(self, int n, object cb = None):
        if cb is None:
            def _handle_future(result, exception):
                if exception is not None:
                    fut.set_exception(exception)
                else:
                    fut.set_result(result)

            from concurrent.futures import Future
            fut = Future()
            fut.set_running_or_notify_cancel()

            try:
                self.get_frame_async(n, _handle_future)
            except Exception as e:
                fut.set_exception(e)

            return fut

        cdef CallbackData data = createCallbackData(self.funcs, self, cb)
        Py_INCREF(data)
        with nogil:
            self.funcs.getFrameAsync(n, self.node, frameDoneCallback, <void *>data)


    def frames(self, prefetch=None, backlog=None, close=False):
        if prefetch is None or prefetch <= 0:
            prefetch = self.core.num_threads
        if backlog is None or backlog < 0:
            backlog = prefetch*3
        elif backlog < prefetch:
            backlog = prefetch

        enum_fut = enumerate((self.get_frame_async(frameno) for frameno in range(self.num_frames)))

        finished = False
        running = 0
        lock = RLock()
        reorder = {}

        def _request_next():
            nonlocal finished, running
            with lock:
                if finished:
                    return

                ni = next(enum_fut, None)
                if ni is None:
                    finished = True
                    return

                running += 1

                idx, fut = ni
                reorder[idx] = fut
                fut.add_done_callback(_finished)

        def _finished(f):
            nonlocal finished, running
            with lock:
                running -= 1
                if finished:
                    return

                if f.exception() is not None:
                    finished = True
                    return

                _refill()

        def _refill():
            if finished:
                return

            with lock:
                # Two rules: 1. Don't exceed the concurrency barrier.
                #            2. Don't exceed unused-frames-backlog
                while (not finished) and (running < prefetch) and len(reorder)<backlog:
                    _request_next()
        _refill()

        sidx = 0
        try:
            while (not finished) or (len(reorder)>0) or running>0:
                if sidx not in reorder:
                    # Spin. Reorder being empty should never happen.
                    continue

                # Get next requested frame
                fut = reorder[sidx]

                result = fut.result()
                del reorder[sidx]
                _refill()

                sidx += 1
                try:
                    yield result

                finally:
                    if close:
                        result.close()

        finally:
            finished = True

            for fut in reorder.copy().values():
                if fut.exception() is not None:
                    continue
                fut.result().close()

            gc.collect()

    # Inspect API
    cdef bint _inspectable(self):
        if self.funcs.getAPIVersion() != VAPOURSYNTH_API_VERSION:
            return False
        return bool(self.core.flags & CoreCreationFlags.ccfEnableGraphInspection)

    def is_inspectable(self, version=None):
        if version != 0:
            return False
        return self._inspectable()

    @property
    def _node_name(self):
        if not self._inspectable():
            raise Error("This node is not inspectable")
        return self.funcs.getNodeName(self.node).decode("utf-8")

    @property
    def _name(self):
        if not self._inspectable():
            raise Error("This node is not inspectable.")

        return self.funcs.getNodeCreationFunctionName(self.node, 0).decode("utf-8")

    @property
    def _inputs(self):
        if not self._inspectable():
            raise Error("This node is not inspectable.")

        return mapToDict(self.funcs.getNodeCreationFunctionArguments(self.node, 0), False)

    @property
    def _timings(self):
        if not self._inspectable():
            raise Error("This node is not inspectable")
        return self.funcs.getNodeFilterTime(self.node)

    @property
    def _mode(self):
        if not self._inspectable():
            raise Error("This node is not inspectable")
        return FilterMode(self.funcs.getNodeFilterMode(self.node))

    @property
    def _dependencies(self):
        if not self._inspectable():
            raise Error("This node is not inspectable")

        return tuple(
            createNode(self.funcs.getNodeDependencies(self.node)[idx].source, self.funcs, self.core)
            for idx in range(self.funcs.getNumNodeDependencies(self.node))
        )

    def __eq__(self, other):
        if other is self:
            return True
        if not self._inspectable():
            # This makes __eq__ only check for being the same,
            # when introspection is enabled.
            return False

        if not isinstance(other, RawNode):
            return False
        else:
            return self.node == (<RawNode>other).node

    def __hash__(self):
        if not self._inspectable():
            # Since nodes are immutable, this is valid:
            return hash(id(self))
        else:
            return hash(int(<uintptr_t>self.node))

    def __dealloc__(self):
        if self.funcs:
            self.funcs.freeNode(self.node)


cdef class VideoNode(RawNode):
    cdef const VSVideoInfo *vi
    cdef readonly VideoFormat format
    cdef readonly int width
    cdef readonly int height
    cdef readonly int num_frames
    cdef readonly int64_t fps_num
    cdef readonly int64_t fps_den
    cdef readonly object fps

    def __init__(self):
        raise Error('Class cannot be instantiated directly')

    def __getattr__(self, name):
        try:
            obj = self.core.__getattr__(name)
            if isinstance(obj, Plugin):
                (<Plugin>obj).injected_arg = self
            return obj
        except AttributeError:
            raise AttributeError(f'There is no attribute or namespace named {name}') from None

    cdef ensure_valid_frame_number(self, int n):
        if n < 0:
            raise ValueError('Requesting negative frame numbers not allowed')
        if (self.num_frames > 0) and (n >= self.num_frames):
            raise ValueError('Requesting frame number is beyond the last frame')

    def get_frame(self, int n):
        cdef char errorMsg[512]
        cdef char *ep = errorMsg
        cdef const VSFrame *f
        self.ensure_valid_frame_number(n)

        with nogil:
            f = self.funcs.getFrame(n, self.node, errorMsg, 500)
        if f == NULL:
            if (errorMsg[0]):
                raise Error(ep.decode('utf-8'))
            else:
                raise Error('Internal error - no error given')
        else:
            return createConstVideoFrame(f, self.funcs, self.core.core)

    def set_output(self, int index = 0, VideoNode alpha = None, int alt_output = 0):
        cdef const VSVideoFormat *aformat = NULL
        clip = self
        if alpha is not None:
            if (self.vi.width != alpha.vi.width) or (self.vi.height != alpha.vi.height):
                raise Error('Alpha clip dimensions must match the main video')
            if (self.num_frames != alpha.num_frames):
                raise Error('Alpha clip length must match the main video')
            if (self.vi.format.colorFamily != UNDEFINED) and (alpha.vi.format.colorFamily != UNDEFINED):
                if (alpha.vi.format.colorFamily != GRAY) or (alpha.vi.format.sampleType != self.vi.format.sampleType) or (alpha.vi.format.bitsPerSample != self.vi.format.bitsPerSample):
                    raise Error('Alpha clip format must match the main video')
            elif (self.vi.format.colorFamily != UNDEFINED) or (alpha.vi.format.colorFamily != UNDEFINED):
                raise Error('Format must be either known or unknown for both alpha and main clip')

            _get_output_dict("set_output")[index] = VideoOutputTuple(self, alpha, alt_output)
        else:
            _get_output_dict("set_output")[index] = VideoOutputTuple(self, None, alt_output)

    def output(self, object fileobj not None, bint y4m = False, object progress_update = None, int prefetch = 0, int backlog = -1):
        if (fileobj is sys.stdout or fileobj is sys.stderr):
            # If you are embedded in a vsscript-application, don't allow outputting to stdout/stderr.
            # This is the responsibility of the application, which does know better where to output it.
            if not isinstance(get_policy(), StandaloneEnvironmentPolicy):
                raise ValueError("In this context, use set_output() instead.")

            if hasattr(fileobj, "buffer"):
                fileobj = fileobj.buffer

        if progress_update is not None:
            progress_update(0, len(self))

        if y4m:
            if self.format.color_family == GRAY:
                y4mformat = 'mono'
                if self.format.bits_per_sample > 8:
                    y4mformat = y4mformat + str(self.format.bits_per_sample)
            elif self.format.color_family == YUV:
                if self.format.subsampling_w == 1 and self.format.subsampling_h == 1:
                    y4mformat = '420'
                elif self.format.subsampling_w == 1 and self.format.subsampling_h == 0:
                    y4mformat = '422'
                elif self.format.subsampling_w == 0 and self.format.subsampling_h == 0:
                    y4mformat = '444'
                elif self.format.subsampling_w == 2 and self.format.subsampling_h == 2:
                    y4mformat = '410'
                elif self.format.subsampling_w == 2 and self.format.subsampling_h == 0:
                    y4mformat = '411'
                elif self.format.subsampling_w == 0 and self.format.subsampling_h == 1:
                    y4mformat = '440'
                if self.format.bits_per_sample > 8:
                    y4mformat = y4mformat + 'p' + str(self.format.bits_per_sample)
            else:
                raise ValueError("Can only use GRAY and YUV for V4M-Streams")

            if len(y4mformat) > 0:
                y4mformat = 'C' + y4mformat + ' '

            data = 'YUV4MPEG2 {y4mformat}W{width} H{height} F{fps_num}:{fps_den} Ip A0:0 XLENGTH={length}\n'.format(
                y4mformat=y4mformat,
                width=self.width,
                height=self.height,
                fps_num=self.fps_num,
                fps_den=self.fps_den,
                length=len(self)
            )
            fileobj.write(data.encode("ascii"))

        write = fileobj.write
        writelines = VideoFrame.writelines

        for idx, frame in enumerate(self.frames(prefetch, backlog, close=True)):
            if y4m:
                fileobj.write(b"FRAME\n")

            writelines(frame, write)

            if progress_update is not None:
                progress_update(idx+1, len(self))

        if hasattr(fileobj, "flush"):
            fileobj.flush()

    def __add__(x, y):
        if not isinstance(x, VideoNode) or not isinstance(y, VideoNode):
            return NotImplemented
        return (<VideoNode>x).core.std.Splice(clips=[x, y])

    def __mul__(a, b):
        if isinstance(a, VideoNode):
            node = a
            val = b
        else:
            node = b
            val = a

        if not isinstance(val, int):
            raise TypeError('Clips may only be repeated by integer factors')
        if val <= 0:
            raise ValueError('Loop count must be one or bigger')
        return (<VideoNode>node).core.std.Loop(clip=node, times=val)

    def __getitem__(self, val):
        if isinstance(val, slice):
            if val.step is not None and val.step == 0:
                raise ValueError('Slice step cannot be zero')

            indices = val.indices(self.num_frames)

            step = indices[2]

            if step > 0:
                start = indices[0]
                stop = indices[1]
            else:
                start = indices[1]
                stop = indices[0]

            ret = self

            if step > 0 and stop is not None:
                stop -= 1
            if step < 0 and start is not None:
                start += 1

            if start is not None and stop is not None:
                ret = self.core.std.Trim(clip=ret, first=start, last=stop)
            elif start is not None:
                ret = self.core.std.Trim(clip=ret, first=start)
            elif stop is not None:
                ret = self.core.std.Trim(clip=ret, last=stop)

            if step < 0:
                ret = self.core.std.Reverse(clip=ret)

            if abs(step) != 1:
                ret = self.core.std.SelectEvery(clip=ret, cycle=abs(step), offsets=[0])

            return ret
        elif isinstance(val, int):
            if val < 0:
                n = self.num_frames + val
            else:
                n = val
            if n < 0 or (self.num_frames > 0 and n >= self.num_frames):
                raise IndexError('List index out of bounds')
            return self.core.std.Trim(clip=self, first=n, length=1)
        else:
            raise TypeError("index must be int or slice")

    def __dir__(self):
        plugins = []
        for plugin in self.core.plugins():
            if (<Plugin>plugin).is_video_injectable():
                plugins.append(plugin.namespace)
        return super(VideoNode, self).__dir__() + plugins

    def __len__(self):
        return self.num_frames

    def __str__(self):
        cdef str s = 'VideoNode\n'

        if self.format:
            s += '\tFormat: ' + self.format.name + '\n'
        else:
            s += '\tFormat: dynamic\n'

        if not self.width or not self.height:
            s += '\tWidth: dynamic\n'
            s += '\tHeight: dynamic\n'
        else:
            s += '\tWidth: ' + str(self.width) + '\n'
            s += '\tHeight: ' + str(self.height) + '\n'

        s += '\tNum Frames: ' + str(self.num_frames) + '\n'

        s += <str>f"\tFPS: {self.fps or 'dynamic'}\n"

        return s

cdef VideoNode createVideoNode(VSNode *node, const VSAPI *funcs, Core core):
    cdef VideoNode instance = VideoNode.__new__(VideoNode)
    instance.core = core
    instance.node = node
    instance.funcs = funcs
    instance.vi = funcs.getVideoInfo(node)

    if (instance.vi.format.colorFamily != UNDEFINED):
        instance.format = createVideoFormat(&instance.vi.format, funcs, core.core)
    else:
        instance.format = None

    instance.width = instance.vi.width
    instance.height = instance.vi.height
    instance.num_frames = instance.vi.numFrames
    instance.fps_num = <int64_t>instance.vi.fpsNum
    instance.fps_den = <int64_t>instance.vi.fpsDen
    if instance.vi.fpsDen:
        instance.fps = Fraction(
            <int64_t> instance.vi.fpsNum, <int64_t> instance.vi.fpsDen)
    else:
        instance.fps = Fraction(0, 1)

    return instance

cdef class AudioNode(RawNode):
    cdef const VSAudioInfo *ai
    cdef readonly object sample_type
    cdef readonly int bits_per_sample
    cdef readonly int bytes_per_sample
    cdef readonly uint64_t channel_layout
    cdef readonly int num_channels
    cdef readonly int sample_rate
    cdef readonly int64_t num_samples
    cdef readonly int num_frames

    def __init__(self):
        raise Error('Class cannot be instantiated directly')

    def __getattr__(self, name):
        err = False
        try:
            obj = self.core.__getattr__(name)
            if isinstance(obj, Plugin):
                (<Plugin>obj).injected_arg = self
            return obj
        except AttributeError:
            err = True
        if err:
            raise AttributeError('There is no attribute or namespace named ' + name)

    cdef ensure_valid_frame_number(self, int n):
        if n < 0:
            raise ValueError('Requesting negative frame numbers not allowed')
        if (self.num_frames > 0) and (n >= self.num_frames):
            raise ValueError('Requesting frame number is beyond the last frame')

    def get_frame(self, int n):
        cdef char errorMsg[512]
        cdef char *ep = errorMsg
        cdef const VSFrame *f
        self.ensure_valid_frame_number(n)

        with nogil:
            f = self.funcs.getFrame(n, self.node, errorMsg, 500)
        if f == NULL:
            if (errorMsg[0]):
                raise Error(ep.decode('utf-8'))
            else:
                raise Error('Internal error - no error given')
        else:
            return createConstAudioFrame(f, self.funcs, self.core.core)

    def set_output(self, int index = 0):
        _get_output_dict("set_output")[index] = self

    def __add__(x, y):
        if not isinstance(x, AudioNode) or not isinstance(y, AudioNode):
            return NotImplemented
        return (<AudioNode>x).core.std.AudioSplice(clips=[x, y])

    def __mul__(a, b):
        if isinstance(a, AudioNode):
            node = a
            val = b
        else:
            node = b
            val = a

        if not isinstance(val, int):
            raise TypeError('Clips may only be repeated by integer factors')
        if val <= 0:
            raise ValueError('Loop count must be one or bigger')
        return (<AudioNode>node).core.std.AudioLoop(clip=node, times=val)

    def __getitem__(self, val):
        if isinstance(val, slice):
            if val.step is not None and val.step == 0:
                raise ValueError('Slice step cannot be zero')
            if val.step is not None and abs(val.step) <> 1:
                raise ValueError('Slice step must be 1')

            indices = val.indices(self.num_samples)

            step = indices[2]

            if step > 0:
                start = indices[0]
                stop = indices[1]
            else:
                start = indices[1]
                stop = indices[0]

            ret = self

            if step > 0 and stop is not None:
                stop -= 1
            if step < 0 and start is not None:
                start += 1

            if start is not None and stop is not None:
                ret = self.core.std.AudioTrim(clip=ret, first=start, last=stop)
            elif start is not None:
                ret = self.core.std.AudioTrim(clip=ret, first=start)
            elif stop is not None:
                ret = self.core.std.AudioTrim(clip=ret, last=stop)

            if step < 0:
                ret = self.core.std.AudioReverse(clip=ret)

            return ret
        elif isinstance(val, int):
            if val < 0:
                n = self.num_samples + val
            else:
                n = val
            if n < 0 or (self.num_samples > 0 and n >= self.num_samples):
                raise IndexError('List index out of bounds')
            return self.core.std.AudioTrim(clip=self, first=n, length=1)
        else:
            raise TypeError("index must be int or slice")

    def __dir__(self):
        plugins = []
        for plugin in self.core.plugins():
            if (<Plugin>plugin).is_audio_injectable():
                plugins.append(plugin.namespace)
        return super(AudioNode, self).__dir__() + plugins

    def __len__(self):
        return self.num_samples

    def __str__(self):
        channels = []
        for v in AudioChannels:
            if ((1 << v) & self.channel_layout):
                channels.append(AudioChannels(v).name)
        channels = ', '.join(channels)

        return ('Audio Node\n'
               f'\tSample Type: {self.sample_type.name}\n'
               f'\tBits Per Sample: {self.bits_per_sample:d}\n'
               f'\tChannels: {channels:s}\n'
               f'\tSample Rate: {self.sample_rate:d}\n'
               f'\tNum Samples: {self.num_samples:d}\n')

cdef AudioNode createAudioNode(VSNode *node, const VSAPI *funcs, Core core):
    cdef AudioNode instance = AudioNode.__new__(AudioNode)
    instance.core = core
    instance.node = node
    instance.funcs = funcs
    instance.ai = funcs.getAudioInfo(node)
    instance.sample_rate = instance.ai.sampleRate
    instance.num_samples = instance.ai.numSamples
    instance.num_frames = instance.ai.numFrames
    instance.sample_type = SampleType(instance.ai.format.sampleType);
    instance.bits_per_sample = instance.ai.format.bitsPerSample
    instance.bytes_per_sample = instance.ai.format.bytesPerSample
    instance.channel_layout = instance.ai.format.channelLayout
    instance.num_channels = instance.ai.format.numChannels
    return instance

cdef class LogHandle(object):
    cdef VSLogHandle *handle
    cdef object handler_func

    def __init__(self):
        raise Error('Class cannot be instantiated directly')

cdef LogHandle createLogHandle(object handler_func):
    cdef LogHandle instance = LogHandle.__new__(LogHandle)
    instance.handler_func = handler_func
    instance.handle = NULL
    return instance

cdef void __stdcall log_handler_wrapper(int msgType, const char *msg, void *userData) nogil:
    with gil:
        (<LogHandle>userData).handler_func(MessageType(msgType), msg.decode('utf-8'))

cdef void __stdcall log_handler_free(void *userData) nogil:
    with gil:
        Py_DECREF(<LogHandle>userData)

cdef class Core(object):
    cdef int creationFlags
    cdef VSCore *core
    cdef const VSAPI *funcs

    cdef object __weakref__

    def __init__(self):
        raise Error('Class cannot be instantiated directly')

    def __dealloc__(self):
        if self.funcs:
            self.funcs.freeCore(self.core)

    property num_threads:
        def __get__(self):
            cdef VSCoreInfo v
            self.funcs.getCoreInfo(self.core, &v)
            return v.numThreads

        def __set__(self, int value):
            self.funcs.setThreadCount(value, self.core)

    property max_cache_size:
        def __get__(self):
            cdef VSCoreInfo v
            self.funcs.getCoreInfo(self.core, &v)
            cdef int64_t current_size = <int64_t>v.maxFramebufferSize
            current_size = current_size + 1024 * 1024 - 1
            current_size = current_size // <int64_t>(1024 * 1024)
            return current_size

        def __set__(self, int mb):
            if mb <= 0:
                raise ValueError('Maximum cache size must be a positive number')
            cdef int64_t new_size = mb
            new_size = new_size * 1024 * 1024
            self.funcs.setMaxCacheSize(new_size, self.core)

    @property
    def flags(self):
        return self.creationFlags

    def __getattr__(self, name):
        cdef VSPlugin *plugin
        tname = name.encode('utf-8')
        cdef const char *cname = tname
        plugin = self.funcs.getPluginByNamespace(cname, self.core)

        if plugin:
            return createPlugin(plugin, self.funcs, self)
        else:
            raise AttributeError('No attribute with the name ' + name + ' exists. Did you mistype a plugin namespace?')

    def plugins(self):
        cdef VSPlugin *plugin = self.funcs.getNextPlugin(NULL, self.core)
        while plugin:
            tmp = createPlugin(plugin, self.funcs, self)
            plugin = self.funcs.getNextPlugin(plugin, self.core)
            yield tmp

    def query_video_format(self, ColorFamily color_family, SampleType sample_type, int bits_per_sample, int subsampling_w = 0, int subsampling_h = 0):
        cdef VSVideoFormat fmt
        if not self.funcs.queryVideoFormat(&fmt, color_family, sample_type, bits_per_sample, subsampling_w, subsampling_h, self.core):
            raise Error('Invalid format specified')
        return createVideoFormat(&fmt, self.funcs, self.core)

    def get_video_format(self, uint32_t id):
        cdef VSVideoFormat fmt
        if not self.funcs.getVideoFormatByID(&fmt, id, self.core):
            raise Error('Invalid format id specified')
        else:
            return createVideoFormat(&fmt, self.funcs, self.core)

    def create_video_frame(self, object format, int width, int height):
        cdef VSVideoFormat fmt
        if not self.funcs.getVideoFormatByID(&fmt, int(format), self.core):
            raise Error('Invalid format id specified')

        cdef VSFrame* ref = self.funcs.newVideoFrame(&fmt, width, height, NULL, self.core)
        return createVideoFrame(ref, self.funcs, self.core)
        
    def log_message(self, MessageType message_type, str message):
        self.funcs.logMessage(message_type, message.encode('utf-8'), self.core)

    def add_log_handler(self, handler_func):
        handler_func(MESSAGE_TYPE_DEBUG, 'New message handler installed from python')
        cdef LogHandle lh = createLogHandle(handler_func)
        Py_INCREF(lh)
        lh.handle = self.funcs.addLogHandler(log_handler_wrapper, log_handler_free, <void *>lh, self.core)
        return lh

    def remove_log_handler(self, LogHandle handle):
        return self.funcs.removeLogHandler(handle.handle, self.core)

    def version(self):
        cdef VSCoreInfo v
        self.funcs.getCoreInfo(self.core, &v)
        return (<const char *>v.versionString).decode('utf-8')

    def version_number(self):
        cdef VSCoreInfo v
        self.funcs.getCoreInfo(self.core, &v)
        return v.core

    def __dir__(self):
        plugins = []
        for plugin in self.plugins():
            plugins.append(plugin.namespace)
        return super(Core, self).__dir__() + plugins

    def __str__(self):
        cdef str s = 'Core\n'
        s += self.version() + '\n'
        s += '\tNumber of Threads: ' + str(self.num_threads) + '\n'
        return s

cdef object createNode(VSNode *node, const VSAPI *funcs, Core core):
    if funcs.getNodeType(node) == VIDEO:
        return createVideoNode(node, funcs, core)
    else:
        return createAudioNode(node, funcs, core)

cdef object createConstFrame(const VSFrame *f, const VSAPI *funcs, VSCore *core):
    if funcs.getFrameType(f) == VIDEO:
        return createConstVideoFrame(f, funcs, core)
    else:
        return createConstAudioFrame(f, funcs, core)

cdef Core createCore(EnvironmentData env):
    cdef Core instance = Core.__new__(Core)
    instance.funcs = getVapourSynthAPI(VAPOURSYNTH_API_VERSION)
    if instance.funcs == NULL:
        raise Error('Failed to obtain VapourSynth API pointer. System does not support SSE2 or is the Python module and loaded core library mismatched?')
    instance.core = instance.funcs.createCore(env.coreCreationFlags)
    instance.creationFlags = env.coreCreationFlags
    return instance

cdef Core createCore2(VSCore *core):
    cdef Core instance = Core.__new__(Core)
    instance.funcs = getVapourSynthAPI(VAPOURSYNTH_API_VERSION)
    if instance.funcs == NULL:
        raise Error('Failed to obtain VapourSynth API pointer. System does not support SSE2 or is the Python module and loaded core library mismatched?')
    instance.core = core
    return instance

cdef Core _get_core(threads = None):
    env = _env_current()
    if env is None:
        raise Error('No environment is currently activated. Please activate an environment. (Hint: get_current_environment().use() allows you to temporary select an environment of your choice.)')

    return vsscript_get_core_internal(env)

cdef Core vsscript_get_core_internal(EnvironmentData env):
    if env.core is None:
        env.core = createCore(env)
    return env.core

cdef class _CoreProxy(object):

    def __init__(self):
        raise Error('Class cannot be instantiated directly')

    @property
    def core(self):
        return _get_core()

    def __dir__(self):
        d = dir(self.core)
        if 'core' not in d:
            d += ['core']

        return d

    def __getattr__(self, name):
        return getattr(self.core, name)

    def __setattr__(self, name, value):
        setattr(self.core, name, value)

core = _CoreProxy.__new__(_CoreProxy)


cdef class Plugin(object):
    cdef Core core
    cdef VSPlugin *plugin
    cdef const VSAPI *funcs
    cdef object injected_arg
    cdef readonly str identifier
    cdef readonly str namespace
    cdef readonly str name

    def __init__(self):
        raise Error('Class cannot be instantiated directly')

    def __getattr__(self, name):
        tname = name.encode('utf-8')
        cdef const char *cname = tname
        cdef VSPluginFunction *func = self.funcs.getPluginFunctionByName(cname, self.plugin)

        if func:
            return createFunction(func, self, self.funcs)
        else:
            raise AttributeError('There is no function named ' + name)

    def functions(self):
        cdef VSPluginFunction *func = self.funcs.getNextPluginFunction(NULL, self.plugin)
        while func:
            tmp = createFunction(func, self, self.funcs)
            func = self.funcs.getNextPluginFunction(func, self.plugin)
            yield tmp

    def __dir__(self):
        attrs = []
        if isinstance(self.injected_arg, VideoNode):
            for func in self.functions():
                if (<Function>func).is_video_injectable():
                    attrs.append(func.name)
        elif isinstance(self.injected_arg, AudioNode):
            for func in self.functions():
                if (<Function>func).is_audio_injectable():
                    attrs.append(func.name)
        else:
            for func in self.functions():
                attrs.append(func.name)
        return attrs

    cdef is_video_injectable(self):
        for func in self.functions():
            if (<Function>func).is_video_injectable():
                return True
        return False

    cdef is_audio_injectable(self):
        for func in self.functions():
            if (<Function>func).is_audio_injectable():
                return True
        return False

cdef Plugin createPlugin(VSPlugin *plugin, const VSAPI *funcs, Core core):
    cdef Plugin instance = Plugin.__new__(Plugin)
    instance.core = core
    instance.plugin = plugin
    instance.funcs = funcs
    instance.injected_arg = None
    instance.identifier = funcs.getPluginID(plugin).decode('utf-8')
    instance.namespace = funcs.getPluginNamespace(plugin).decode('utf-8')
    instance.name = funcs.getPluginName(plugin).decode('utf-8')
    return instance

cdef class Function(object):
    cdef const VSAPI *funcs
    cdef const VSPluginFunction *func
    cdef readonly Plugin plugin
    cdef readonly str name
    cdef readonly str signature
    cdef readonly str return_signature

    @property
    def __signature__(self):
        return construct_signature(self.signature, self.return_signature, injected=self.plugin.injected_arg)

    def __init__(self):
        raise Error('Class cannot be instantiated directly')

    cdef is_video_injectable(self):
        return self.signature.find(':vnode') > 0

    cdef is_audio_injectable(self):
        return self.signature.find(':anode') > 0

    def __call__(self, *args, **kwargs):
        cdef VSMap *inm
        cdef VSMap *outm
        cdef char *cname
        arglist = list(args)
        if self.plugin.injected_arg is not None:
            arglist.insert(0, self.plugin.injected_arg)
        ndict = {}
        processed = {}
        atypes = {}
        # remove _ from all args
        for key in kwargs:
            # PEP8 tells us single_trailing_underscore_ for collisions with Python-keywords.
            if key[-1] == "_":
                nkey = key[:-1]
            else:
                nkey = key
            ndict[nkey] = kwargs[key]

        # match up unnamed arguments to the first unused name in order
        sigs = self.signature.split(';')
        any = False

        for sig in sigs:
            if sig == 'any':
                any = True
                continue
            elif sig == '':
                continue
            parts = sig.split(':')
            # store away the types for later use
            key = parts[0]
            atypes[key] = parts[1]

            # the name has already been specified
            if key in ndict:
                processed[key] = ndict[key]
                del ndict[key]
            else:
            # fill in with the first unnamed arg until they run out
                if len(arglist) > 0:
                    processed[key] = arglist[0]
                    del arglist[0]

        if len(arglist) > 0:
            raise Error(self.name + ': Too many unnamed arguments specified')

        if (len(ndict) > 0) and not any:
            raise Error(self.name + ': Function does not take argument(s) named ' + ', '.join(ndict.keys()))

        inm = self.funcs.createMap()

        dtomsuccess = True
        dtomexceptmsg = ''
        try:
            typedDictToMap(processed, atypes, inm, self.plugin.core.core, self.funcs)
            if any:
                dictToMap(ndict, inm, self.plugin.core.core, self.funcs)
        except Error as e:
            self.funcs.freeMap(inm)
            dtomsuccess = False
            dtomexceptmsg = str(e)
        except Exception:
            self.funcs.freeMap(inm)
            raise

        if dtomsuccess == False:
            raise Error(self.name + ': ' + dtomexceptmsg)

        tname = self.name.encode('utf-8')
        cname = tname
        with nogil:
            outm = self.funcs.invoke(self.plugin.plugin, cname, inm)
        self.funcs.freeMap(inm)
        cdef const char *err = self.funcs.mapGetError(outm)
        cdef bytes emsg

        if err:
            emsg = err
            self.funcs.freeMap(outm)
            raise Error(emsg.decode('utf-8'))

        retdict = mapToDict(outm, True)
        self.funcs.freeMap(outm)
        return retdict

cdef Function createFunction(VSPluginFunction *func, Plugin plugin, const VSAPI *funcs):
    cdef Function instance = Function.__new__(Function)
    instance.name = funcs.getPluginFunctionName(func).decode('utf-8')
    instance.signature = funcs.getPluginFunctionArguments(func).decode('utf-8')
    instance.return_signature = funcs.getPluginFunctionReturnType(func).decode('utf-8')
    instance.plugin = plugin
    instance.funcs = funcs
    instance.func = func
    return instance



# for python functions being executed by vs

_warnings_showwarning = None
def _showwarning(message, category, filename, lineno, file=None, line=None):
    """
    Implementation of showwarnings which redirects to vapoursynth core logging.

    Note: This is apparently how python-logging does this.
    """
    import warnings
    if file is not None:
        if _warnings_showwarning is not None:
            _warnings_showwarning(message, category, filename, lineno, file, line)
    else:
        env = _env_current()
        if env is None:
            _warnings_showwarning(message, category, filename, lineno, file, line)
            return

        s = warnings.formatwarning(message, category, filename, lineno, line)
        core = vsscript_get_core_internal(env)
        core.log_message(MESSAGE_TYPE_WARNING, s)

class PythonVSScriptLoggingBridge(logging.Handler):

    def __init__(self, parent, level=logging.NOTSET):
        super().__init__(level)
        self._parent = parent

    def emit(self, record):
        env = _env_current()
        if env is None:
            self.parent.handle(record)
            return
        core = vsscript_get_core_internal(env)

        message = self.format(record)

        if record.levelno < logging.INFO:
            mt = MessageType.MESSAGE_TYPE_DEBUG
        elif record.levelno < logging.WARN:
            mt = MessageType.MESSAGE_TYPE_INFORMATION
        elif record.levelno < logging.ERROR:
            mt = MessageType.MESSAGE_TYPE_WARNING
        elif record.levelno < logging.FATAL:
            mt = MessageType.MESSAGE_TYPE_CRITICAL
        else:
            mt = MessageType.MESSAGE_TYPE_CRITICAL
            message = "Fatal: " + message

        core.log_message(mt, message)

cdef void __stdcall freeFunc(void *pobj) nogil:
    with gil:
        fobj = <FuncData>pobj
        Py_DECREF(fobj)
        fobj = None


cdef void __stdcall publicFunction(const VSMap *inm, VSMap *outm, void *userData, VSCore *core, const VSAPI *vsapi) nogil:
    with gil:
        d = <FuncData>userData
        try:
            with use_environment(d.env).use():
                m = mapToDict(inm, False)
                ret = d(**m)
                if not isinstance(ret, dict):
                    if ret is None:
                        ret = 0
                    ret = {'val':ret}
                dictToMap(ret, outm, core, vsapi)
        except BaseException, e:
            emsg = str(e).encode('utf-8')
            vsapi.mapSetError(outm, emsg)


@cython.final
cdef class VSScriptEnvironmentPolicy:
    cdef dict _env_map

    cdef object _stack
    cdef object _lock
    cdef EnvironmentPolicyAPI _api

    cdef object __weakref__

    def __init__(self):
        raise RuntimeError("Cannot instantiate this class directly.")

    def on_policy_registered(self, policy_api):
        global _warnings_showwarning
        import warnings

        self._stack = ThreadLocal()
        self._api = policy_api
        self._env_map = {}

        # Redirect warnings to the parent application.
        _warnings_showwarning = warnings.showwarning
        warnings.showwarning = _showwarning
        warnings.filterwarnings("always", module="__vapoursynth__")
        warnings.filterwarnings("always", module="vapoursynth")

        # Redirect logging to the parent application.
        logging.basicConfig(level=logging.NOTSET, format="%(message)s", handlers=[
            PythonVSScriptLoggingBridge(logging.StreamHandler(sys.stderr)),
        ])

    def on_policy_cleared(self):
        global _warnings_showwarning
        import warnings

        self._env_map = None
        self._stack = None

        # Reset the warnings from the parent application
        warnings.showwarning = _warnings_showwarning
        _warnings_showwarning = None
        warnings.resetwarnings()

        # Reset the logging to only use sys.stderr
        for handler in logging.root.handlers[:]:
            logging.root.removeHandler(handler)
        logging.basicConfig(level=logging.WARN, format="%(message)s", handlers=[logging.StreamHandler(sys.stderr)])

        # Restore sys.stderr and sys.stdout
        sys.stderr = sys.__stderr__
        sys.stdout = sys.__stdout__

    cdef EnvironmentData get_environment(self, id):
        return self._env_map.get(id, None)

    def get_current_environment(self):
        return getattr(self._stack, "stack", None)

    def set_environment(self, environment):
        if not self.is_alive(environment):
            environment = None

        previous = getattr(self._stack, "stack", None)
        self._stack.stack = environment
        return previous

    cdef EnvironmentData _make_environment(self, int script_id, VSScript *se):
        cdef EnvironmentData env = self._api.create_environment()

        if se and se.core:
            env.core = createCore2(se.core)
            se.core = NULL # unset the core to indicate it's been used

        self._env_map[script_id] = env
        return env

    cdef has_environment(self, int script_id):
        return script_id in self._env_map

    cdef _free_environment(self, int script_id):
        env = self._env_map.pop(script_id, None)
        if env is not None:
            self.stdout.flush()
            self.stderr.flush()
            self._api.destroy_environment(env)

    def is_alive(self, EnvironmentData environment):
        return environment.alive


cdef VSScriptEnvironmentPolicy _get_vsscript_policy():
    if not isinstance(_policy, VSScriptEnvironmentPolicy):
        raise RuntimeError("This is not a VSScript-Policy.")
    return <VSScriptEnvironmentPolicy>_policy


cdef object _vsscript_use_environment(int id):
    return use_environment(_get_vsscript_policy().get_environment(id))


cdef object _vsscript_use_or_create_environment2(int id, VSScript *se):
    cdef VSScriptEnvironmentPolicy policy = _get_vsscript_policy()
    if not policy.has_environment(id):
        policy._make_environment(id, se)
    return use_environment(policy.get_environment(id))


cdef object _vsscript_use_or_create_environment(int id):
    return _vsscript_use_or_create_environment2(id, NULL)


@contextlib.contextmanager
def __chdir(filename, flags):
    if ((flags&1) == 0) or (filename is None) or (filename.startswith("<") and filename.endswith(">")):
        return (yield)

    origpath = os.getcwd()
    newpath = os.path.dirname(os.path.abspath(filename))

    try:
        os.chdir(newpath)
        yield
    finally:
        os.chdir(origpath)


cdef void _vpy_replace_pyenvdict(VSScript *se, dict pyenvdict):
    if se.pyenvdict:
        Py_DECREF(<dict>se.pyenvdict)
        se.pyenvdict = NULL

    if pyenvdict is not None:
        Py_INCREF(pyenvdict)
        se.pyenvdict = <void*>pyenvdict


cdef int _vpy_evaluate(VSScript *se, bytes script, str filename):
    try:
        pyenvdict = {}
        if se.pyenvdict:
            pyenvdict = <dict>se.pyenvdict
        else:
            _vpy_replace_pyenvdict(se, pyenvdict)

        pyenvdict["__name__"] = "__vapoursynth__"
        code = compile(script, filename=filename, dont_inherit=True, mode="exec")

        if filename is None or (filename.startswith("<") and filename.endswith(">")):
            filename = "<string>"
            pyenvdict.pop("__file__", None)
        else:
            pyenvdict["__file__"] = filename

        if se.errstr:
            errstr = <bytes>se.errstr
            se.errstr = NULL
            Py_DECREF(errstr)
            errstr = None

        with _vsscript_use_or_create_environment2(se.id, se).use():
            exec(code, pyenvdict, pyenvdict)

    except SystemExit, e:
        se.exitCode = e.code
        errstr = 'Python exit with code ' + str(e.code) + '\n'
        errstr = errstr.encode('utf-8')
        Py_INCREF(errstr)
        se.errstr = <void *>errstr
        return 3
    except BaseException, e:
        errstr = 'Python exception: ' + str(e) + '\n\n' + traceback.format_exc()
        errstr = errstr.encode('utf-8')
        Py_INCREF(errstr)
        se.errstr = <void *>errstr
        return 2
    except:
        errstr = 'Unspecified Python exception' + '\n\n' + traceback.format_exc()
        errstr = errstr.encode('utf-8')
        Py_INCREF(errstr)
        se.errstr = <void *>errstr
        return 1


cdef public api int vpy4_createScript(VSScript *se) nogil:
    with gil:
        try:
            _vpy_replace_pyenvdict(se, {})
            _get_vsscript_policy()._make_environment(<int>se.id, se)

        except:
            errstr = 'Unspecified Python exception' + '\n\n' + traceback.format_exc()
            errstr = errstr.encode('utf-8')
            Py_INCREF(errstr)
            se.errstr = <void *>errstr
            return 1
        return 0

cdef public api int vpy_evaluateScript(VSScript *se, const char *script, const char *scriptFilename, int flags) nogil:
    with gil:
        fn = scriptFilename.decode('utf-8')
        with __chdir(fn, flags):
            return _vpy_evaluate(se, script, fn)
        return 0

cdef public api int vpy_evaluateFile(VSScript *se, const char *scriptFilename, int flags) nogil:
    with gil:
        if not se.pyenvdict:
            pyenvdict = {}
            Py_INCREF(pyenvdict)
            se.pyenvdict = <void *>pyenvdict
            _get_vsscript_policy().get_environment(se.id).outputs.clear()
        try:
            with open(scriptFilename.decode('utf-8'), 'rb') as f:
                script = f.read(1024*1024*16)
            return vpy_evaluateScript(se, script, scriptFilename, flags)
        except BaseException, e:
            errstr = 'File reading exception:\n' + str(e)
            errstr = errstr.encode('utf-8')
            Py_INCREF(errstr)
            se.errstr = <void *>errstr
            return 2
        except:
            errstr = 'Unspecified file reading exception'
            errstr = errstr.encode('utf-8')
            Py_INCREF(errstr)
            se.errstr = <void *>errstr
            return 1

cdef public api int vpy4_evaluateBuffer(VSScript *se, const char *buffer, const char *scriptFilename) nogil:
    with gil:
        try:
            if not se.pyenvdict:
                _vpy_replace_pyenvdict(se, {})
            pyenvdict = <dict>se.pyenvdict

            if buffer == NULL:
                raise RuntimeError("NULL buffer passed.")

            fn = None
            if scriptFilename:
                fn = scriptFilename.decode('utf-8')

            if se.setCWD:
                with __chdir(fn, 1):
                    return _vpy_evaluate(se, buffer, fn)
            else:
                return _vpy_evaluate(se, buffer, fn)

        except BaseException, e:
            errstr = 'File reading exception:\n' + str(e)
            errstr = errstr.encode('utf-8')
            Py_INCREF(errstr)
            se.errstr = <void *>errstr
            return 2

cdef public api int vpy4_evaluateFile(VSScript *se, const char *scriptFilename) nogil:
    with gil:
        try:
            if scriptFilename == NULL:
                raise RuntimeError("NULL scriptFilename passed.")

            with open(scriptFilename.decode('utf-8'), 'rb') as f:
                script = f.read(1024*1024*16)
            return vpy4_evaluateBuffer(se, script, scriptFilename)
        except BaseException, e:
            errstr = 'File reading exception:\n' + str(e)
            errstr = errstr.encode('utf-8')
            Py_INCREF(errstr)
            se.errstr = <void *>errstr
            return 2
        except:
            errstr = 'Unspecified file reading exception'
            errstr = errstr.encode('utf-8')
            Py_INCREF(errstr)
            se.errstr = <void *>errstr
            return 1

cdef public api void vpy4_freeScript(VSScript *se) nogil:
    with gil:
        vpy_clearEnvironment(se)
        if se.pyenvdict:
            pyenvdict = <dict>se.pyenvdict
            se.pyenvdict = NULL
            Py_DECREF(pyenvdict)
            pyenvdict = None

        if se.errstr:
            errstr = <bytes>se.errstr
            se.errstr = NULL
            Py_DECREF(errstr)
            errstr = None

        try:
            _get_vsscript_policy()._free_environment(se.id)
        except:
            pass

        gc.collect()

cdef public api const char *vpy4_getError(VSScript *se) nogil:
    if not se.errstr:
        return NULL
    with gil:
        errstr = <bytes>se.errstr
        return errstr

cdef public api VSNode *vpy4_getOutput(VSScript *se, int index) nogil:
    with gil:
        pyenvdict = <dict>se.pyenvdict
        node = None
        try:
            node = _get_vsscript_policy().get_environment(se.id).outputs[index]
        except:
            return NULL

        if isinstance(node, VideoOutputTuple):
            node = node[0]

        if isinstance(node, RawNode):
            return (<RawNode>node).funcs.addNodeRef((<RawNode>node).node)
        else:
            return NULL

cdef public api VSNode *vpy4_getAlphaOutput(VSScript *se, int index) nogil:
    with gil:
        pyenvdict = <dict>se.pyenvdict
        node = None
        try:
            node = _get_vsscript_policy().get_environment(se.id).outputs[index]
        except:
            return NULL

        if isinstance(node, VideoOutputTuple):
            node = node[1]
            if isinstance(node, RawNode):
                return (<RawNode>node).funcs.addNodeRef((<RawNode>node).node)
        return NULL

cdef public api int vpy4_getAltOutputMode(VSScript *se, int index) nogil:
    with gil:
        pyenvdict = <dict>se.pyenvdict
        output = None
        try:
            output = _get_vsscript_policy().get_environment(se.id).outputs[index]
        except:
            return 0

        if isinstance(output, VideoOutputTuple):
            return output[2]
        return 0

cdef public api int vpy_clearOutput(VSScript *se, int index) nogil:
    with gil:
        try:
            del _get_vsscript_policy().get_environment(se.id).outputs[index]
        except:
            return 1
        return 0

cdef public api VSCore *vpy4_getCore(VSScript *se) nogil:
    with gil:
        try:
            core = vsscript_get_core_internal(_get_vsscript_policy().get_environment(se.id))
            if core is not None:
                return (<Core>core).core
            else:
                return NULL
        except:
            return NULL

cdef public api const VSAPI *vpy4_getVSAPI(int version) nogil:
    return getVapourSynthAPI(version)

cdef const VSAPI *getVSAPIInternal() nogil:
    global _vsapi
    if _vsapi == NULL:
        _vsapi = getVapourSynthAPI(VAPOURSYNTH_API_VERSION)
    return _vsapi

cdef public api int vpy4_getVariable(VSScript *se, const char *name, VSMap *dst) nogil:
    with gil:
        with _vsscript_use_environment(se.id).use():
            pyenvdict = <dict>se.pyenvdict
            try:
                dname = name.decode('utf-8')
                read_var = { dname:pyenvdict[dname]}
                core = vsscript_get_core_internal(_get_vsscript_policy().get_environment(se.id))
                dictToMap(read_var, dst, core.core, core.funcs)
                return 0
            except:
                return 1

cdef public api int vpy4_setVariables(VSScript *se, const VSMap *vars) nogil:
    with gil:
        with _vsscript_use_environment(se.id).use():
            pyenvdict = <dict>se.pyenvdict
            try:
                pyenvdict.update(mapToDict(vars, False))
                return 0
            except:
                return 1

cdef public api int vpy_clearVariable(VSScript *se, const char *name) nogil:
    with gil:
        pyenvdict = <dict>se.pyenvdict
        try:
            del pyenvdict[name.decode('utf-8')]
        except:
            return 1
        return 0

cdef public api void vpy_clearEnvironment(VSScript *se) nogil:
    with gil:
        pyenvdict = <dict>se.pyenvdict
        for key in pyenvdict:
            pyenvdict[key] = None
        pyenvdict.clear()
        try:
            # Environment is lazily created at the time of exec'ing a script,
            # if the process errors out before that (e.g. fails compiling),
            # the environment might be None.
            env = _get_vsscript_policy().get_environment(se.id)
            if env is not None:
                env.outputs.clear()
                env.core = None
        except:
            pass
        gc.collect()

cdef public api int vpy4_initVSScript() nogil:
    with gil:
        if getVSAPIInternal() == NULL:
            return 1
        if has_policy():
            return 1

        vsscript = VSScriptEnvironmentPolicy.__new__(VSScriptEnvironmentPolicy)
        register_policy(vsscript)
        return 0<|MERGE_RESOLUTION|>--- conflicted
+++ resolved
@@ -335,9 +335,6 @@
 atexit.register(lambda: clear_policy())
 
 
-<<<<<<< HEAD
-@cython.final
-=======
 def register_on_destroy(callback):
     cdef EnvironmentData env = get_policy().get_current_environment()
     if env.on_destroy is None:
@@ -353,8 +350,7 @@
     env.on_destroy.remove(callback)
 
 
-@final
->>>>>>> 0c3c5f35
+@cython.final
 cdef class _FastManager(object):
     cdef EnvironmentData target
     cdef EnvironmentData previous
