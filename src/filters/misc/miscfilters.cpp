/*
* Copyright (c) 2016 Fredrik Mellbin & other contributors
*
* This file is part of VapourSynth's miscellaneous filters package.
*
* VapourSynth is free software; you can redistribute it and/or
* modify it under the terms of the GNU Lesser General Public
* License as published by the Free Software Foundation; either
* version 2.1 of the License, or (at your option) any later version.
*
* VapourSynth is distributed in the hope that it will be useful,
* but WITHOUT ANY WARRANTY; without even the implied warranty of
* MERCHANTABILITY or FITNESS FOR A PARTICULAR PURPOSE.  See the GNU
* Lesser General Public License for more details.
*
* You should have received a copy of the GNU Lesser General Public
* License along with VapourSynth; if not, write to the Free Software
* Foundation, Inc., 51 Franklin Street, Fifth Floor, Boston, MA 02110-1301 USA
*/

#include <algorithm>
#include <cstdlib>
#include <cmath>
#include <cfloat>
#include <cstddef>
#include <memory>
#include <stdexcept>
#include <vector>
#include <VapourSynth4.h>
#include <VSHelper4.h>
#include "../src/core/filtershared.h"
#include "../src/core/version.h"

#ifdef VS_TARGET_CPU_X86
#include <emmintrin.h>
#endif

namespace {
std::string operator""_s(const char *str, size_t len) { return{ str, len }; }
} // namespace

using namespace vsh;

///////////////////////////////////////
// SCDetect

typedef struct {
    VSNodeRef *node;
    VSNodeRef *diffnode;
    double threshold;
} SCDetectData;

static const VSFrameRef *VS_CC scDetectGetFrame(int n, int activationReason, void *instanceData, void **frameData, VSFrameContext *frameCtx, VSCore *core, const VSAPI *vsapi) {
    SCDetectData *d = static_cast<SCDetectData *>(instanceData);

    if (activationReason == arInitial) {
        vsapi->requestFrameFilter(n, d->node, frameCtx);
        vsapi->requestFrameFilter(std::max(n - 1, 0), d->diffnode, frameCtx);
        vsapi->requestFrameFilter(n, d->diffnode, frameCtx);
    } else if (activationReason == arAllFramesReady) {
        const VSFrameRef *src = vsapi->getFrameFilter(n, d->node, frameCtx);
        const VSFrameRef *prevframe = vsapi->getFrameFilter(std::max(n - 1, 0), d->diffnode, frameCtx);
        const VSFrameRef *nextframe = vsapi->getFrameFilter(n, d->diffnode, frameCtx);

        double prevdiff = vsapi->mapGetFloat(vsapi->getFramePropertiesRO(prevframe), "SCPlaneStatsDiff", 0, nullptr);
        double nextdiff = vsapi->mapGetFloat(vsapi->getFramePropertiesRO(nextframe), "SCPlaneStatsDiff", 0, nullptr);

        VSFrameRef *dst = vsapi->copyFrame(src, core);
        VSMap *rwprops = vsapi->getFramePropertiesRW(dst);
        vsapi->mapSetInt(rwprops, "_SceneChangePrev", prevdiff > d->threshold, paReplace);
        vsapi->mapSetInt(rwprops, "_SceneChangeNext", nextdiff > d->threshold, paReplace);
        vsapi->freeFrame(src);
        vsapi->freeFrame(prevframe);
        vsapi->freeFrame(nextframe);

        return dst;
    }

    return nullptr;
}

static void VS_CC scDetectFree(void *instanceData, VSCore *core, const VSAPI *vsapi) {
    SCDetectData *d = static_cast<SCDetectData *>(instanceData);
    vsapi->freeNode(d->diffnode);
    vsapi->freeNode(d->node);
    delete d;
}

static void VS_CC scDetectCreate(const VSMap *in, VSMap *out, void *userData, VSCore *core, const VSAPI *vsapi) {
    std::unique_ptr<SCDetectData> d(new SCDetectData());
    int err;
    d->threshold = vsapi->mapGetFloat(in, "threshold", 0, &err);
    if (err)
        d->threshold = 0.1;
    d->node = vsapi->mapGetNode(in, "clip", 0, nullptr);
    const VSVideoInfo *vi = vsapi->getVideoInfo(d->node);

    try {
        if (d->threshold < 0.0 || d->threshold > 1.0)
            throw std::runtime_error("threshold must be between 0 and 1");
        if (!is8to16orFloatFormat(vi->format))
            throw std::runtime_error("clip must be constant format and of integer 8-16 bit type or 32 bit float");
        if (vi->numFrames == 1)
            throw std::runtime_error("clip must have more than one frame");

        VSPlugin *stdplugin = vsapi->getPluginByID(VS_STD_PLUGIN_ID, core);
        VSMap *invmap = vsapi->createMap();
        VSMap *invmap2 = nullptr;
        vsapi->mapSetNode(invmap, "clip", d->node, paAppend);
        vsapi->mapSetInt(invmap, "first", 1, paAppend);
        invmap2 = vsapi->invoke(stdplugin, "Trim", invmap);
        VSNodeRef *tempnode = vsapi->mapGetNode(invmap2, "clip", 0, nullptr);
        vsapi->freeMap(invmap2);
        vsapi->clearMap(invmap);
        vsapi->mapSetNode(invmap, "clipa", d->node, paAppend);
        vsapi->mapSetNode(invmap, "clipb", tempnode, paAppend);
        vsapi->mapSetData(invmap, "prop", "SCPlaneStats", -1, dtUtf8, paAppend);
        vsapi->mapSetInt(invmap, "plane", 0, paAppend);
        vsapi->freeNode(tempnode);
        invmap2 = vsapi->invoke(stdplugin, "PlaneStats", invmap);
        vsapi->freeMap(invmap);
        invmap = vsapi->invoke(stdplugin, "Cache", invmap2);
        vsapi->freeMap(invmap2);
        d->diffnode = vsapi->mapGetNode(invmap, "clip", 0, nullptr);
        vsapi->freeMap(invmap);
    } catch (const std::runtime_error &e) {
        vsapi->freeNode(d->node);
        vsapi->mapSetError(out, ("SCDetect: "_s + e.what()).c_str());
        return;
    }

    vsapi->createVideoFilter(out, "SCDetect", vi, 1, scDetectGetFrame, scDetectFree, fmParallel, 0, d.release(), core);
}

///////////////////////////////////////
// AverageFrames

namespace {
typedef struct {
    std::vector<int> weights;
    std::vector<float> fweights;
    std::vector<VSNodeRef *> nodes;
    VSVideoInfo vi;
    unsigned scale;
    float fscale;
    bool useSceneChange;
    bool process[3];
} AverageFrameData;
} // namespace

template <typename T>
static void averageFramesI(const AverageFrameData *d, const VSFrameRef * const *srcs, VSFrameRef *dst, int plane, const VSAPI *vsapi) {
    ptrdiff_t stride = vsapi->getStride(dst, plane) / sizeof(T);
    int width = vsapi->getFrameWidth(dst, plane);
    int height = vsapi->getFrameHeight(dst, plane);

    const T *srcpp[32];
    const size_t numSrcs = d->weights.size();

    std::transform(srcs, srcs + numSrcs, srcpp, [=](const VSFrameRef *f) {
        return reinterpret_cast<const T *>(vsapi->getReadPtr(f, plane));
    });

    T * VS_RESTRICT dstp = reinterpret_cast<T *>(vsapi->getWritePtr(dst, plane));

    unsigned maxVal = (1U << d->vi.format.bitsPerSample) - 1;
    unsigned bias = 0;

    if ((plane == 1 || plane == 2) && d->vi.format.colorFamily == cfYUV)
        bias = 1U << (d->vi.format.bitsPerSample - 1);

    int scale = d->scale;
    int round = scale / 2;

    for (int h = 0; h < height; ++h) {
        for (int w = 0; w < width; ++w) {
            int acc = 0;

            for (size_t i = 0; i < numSrcs; ++i) {
                T val = srcpp[i][w] - bias;
                acc += static_cast<int>(val) * d->weights[i];
            }

            acc = (acc + round) / scale;
            acc = std::min(std::max(acc, 0), static_cast<int>(maxVal));
            dstp[w] = static_cast<T>(acc);
        }

        std::transform(srcpp, srcpp + numSrcs, srcpp, [=](const T *ptr) { return ptr + stride; });
        dstp += stride;
    }
}

static void averageFramesF(const AverageFrameData *d, const VSFrameRef * const *srcs, VSFrameRef *dst, int plane, const VSAPI *vsapi) {
    ptrdiff_t stride = vsapi->getStride(dst, plane) / sizeof(float);
    int width = vsapi->getFrameWidth(dst, plane);
    int height = vsapi->getFrameHeight(dst, plane);

    const float *srcpp[32];
    const size_t numSrcs = d->weights.size();

    std::transform(srcs, srcs + numSrcs, srcpp, [=](const VSFrameRef *f) {
        return reinterpret_cast<const float *>(vsapi->getReadPtr(f, plane));
    });

    float * VS_RESTRICT dstp = reinterpret_cast<float *>(vsapi->getWritePtr(dst, plane));
    float scale = 1.0f / d->fscale;

    for (int h = 0; h < height; ++h) {
        for (int w = 0; w < width; ++w) {
            float acc = 0;
            for (size_t i = 0; i < numSrcs; ++i)
                acc += srcpp[i][w] * d->fweights[i];
            dstp[w] = acc * scale;
        }

        std::transform(srcpp, srcpp + numSrcs, srcpp, [=](const float *ptr) { return ptr + stride; });
        dstp += stride;
    }
}

#ifdef VS_TARGET_CPU_X86
static void averageFramesByteSSE2(const AverageFrameData *d, const VSFrameRef * const *srcs, VSFrameRef *dst, int plane, const VSAPI *vsapi) {
    ptrdiff_t stride = vsapi->getStride(dst, plane);
    int width = vsapi->getFrameWidth(dst, plane);
    int height = vsapi->getFrameHeight(dst, plane);

    const uint8_t *srcpp[32];
    const size_t numSrcs = d->weights.size();

    std::transform(srcs, srcs + numSrcs, srcpp, [=](const VSFrameRef *f) { return vsapi->getReadPtr(f, plane); });
    if (numSrcs % 2)
        srcpp[numSrcs] = srcpp[numSrcs - 1];

    uint8_t * VS_RESTRICT dstp = vsapi->getWritePtr(dst, plane);

    __m128i weights[16];

    for (size_t i = 0; i < (numSrcs & ~1); i += 2) {
        uint16_t weight_lo = static_cast<int16_t>(d->weights[i]);
        uint16_t weight_hi = static_cast<int16_t>(d->weights[i + 1]);
        weights[i / 2] = _mm_set1_epi32((static_cast<uint32_t>(weight_hi) << 16) | weight_lo);
    }
    if (numSrcs % 2)
        weights[numSrcs / 2] = _mm_set1_epi32(static_cast<uint16_t>(d->weights[numSrcs - 1]));

    __m128 scale = _mm_set_ps1(1.0f / d->scale);

<<<<<<< HEAD
    if ((plane == 1 || plane == 2) && d->vi.format.colorFamily == cfYUV)
        bias = _mm_set1_epi8(128);
=======
    if ((plane == 1 || plane == 2) && (d->vi.format->colorFamily == cmYUV || d->vi.format->colorFamily == cmYCoCg)) {
        __m128i bias = _mm_set1_epi8(128);
>>>>>>> eb2b5d63

        for (int h = 0; h < height; ++h) {
            for (int w = 0; w < width; w += 16) {
                __m128i accum_lolo = _mm_setzero_si128();
                __m128i accum_lohi = _mm_setzero_si128();
                __m128i accum_hilo = _mm_setzero_si128();
                __m128i accum_hihi = _mm_setzero_si128();

                for (size_t i = 0; i < numSrcs; i += 2) {
                    __m128i coeffs = weights[i / 2];
                    __m128i v1 = _mm_sub_epi8(_mm_load_si128((const __m128i *)(srcpp[i + 0] + w)), bias);
                    __m128i v2 = _mm_sub_epi8(_mm_load_si128((const __m128i *)(srcpp[i + 1] + w)), bias);
                    __m128i v1_sign = _mm_cmplt_epi8(v1, _mm_setzero_si128());
                    __m128i v2_sign = _mm_cmplt_epi8(v2, _mm_setzero_si128());

                    __m128i v1_lo = _mm_unpacklo_epi8(v1, v1_sign);
                    __m128i v1_hi = _mm_unpackhi_epi8(v1, v1_sign);
                    __m128i v2_lo = _mm_unpacklo_epi8(v2, v2_sign);
                    __m128i v2_hi = _mm_unpackhi_epi8(v2, v2_sign);

                    accum_lolo = _mm_add_epi32(accum_lolo, _mm_madd_epi16(coeffs, _mm_unpacklo_epi16(v1_lo, v2_lo)));
                    accum_lohi = _mm_add_epi32(accum_lohi, _mm_madd_epi16(coeffs, _mm_unpackhi_epi16(v1_lo, v2_lo)));
                    accum_hilo = _mm_add_epi32(accum_hilo, _mm_madd_epi16(coeffs, _mm_unpacklo_epi16(v1_hi, v2_hi)));
                    accum_hihi = _mm_add_epi32(accum_hihi, _mm_madd_epi16(coeffs, _mm_unpackhi_epi16(v1_hi, v2_hi)));
                }

                __m128 accumf_lolo = _mm_cvtepi32_ps(accum_lolo);
                __m128 accumf_lohi = _mm_cvtepi32_ps(accum_lohi);
                __m128 accumf_hilo = _mm_cvtepi32_ps(accum_hilo);
                __m128 accumf_hihi = _mm_cvtepi32_ps(accum_hihi);
                accumf_lolo = _mm_mul_ps(accumf_lolo, scale);
                accumf_lohi = _mm_mul_ps(accumf_lohi, scale);
                accumf_hilo = _mm_mul_ps(accumf_hilo, scale);
                accumf_hihi = _mm_mul_ps(accumf_hihi, scale);

                accum_lolo = _mm_cvtps_epi32(accumf_lolo);
                accum_lohi = _mm_cvtps_epi32(accumf_lohi);
                accum_hilo = _mm_cvtps_epi32(accumf_hilo);
                accum_hihi = _mm_cvtps_epi32(accumf_hihi);

                accum_lolo = _mm_packs_epi32(accum_lolo, accum_lohi);
                accum_hilo = _mm_packs_epi32(accum_hilo, accum_hihi);
                accum_lolo = _mm_packs_epi16(accum_lolo, accum_hilo);

                accum_lolo = _mm_add_epi8(accum_lolo, bias);
                _mm_store_si128((__m128i *)(dstp + w), accum_lolo);
            }

            std::transform(srcpp, srcpp + numSrcs, srcpp, [=](const uint8_t *ptr) { return ptr + stride; });
            dstp += stride;
        }
    } else {
        for (int h = 0; h < height; ++h) {
            for (int w = 0; w < width; w += 16) {
                __m128i accum_lolo = _mm_setzero_si128();
                __m128i accum_lohi = _mm_setzero_si128();
                __m128i accum_hilo = _mm_setzero_si128();
                __m128i accum_hihi = _mm_setzero_si128();

                for (size_t i = 0; i < numSrcs; i += 2) {
                    __m128i coeffs = weights[i / 2];
                    __m128i v1 = _mm_load_si128((const __m128i *)(srcpp[i + 0] + w));
                    __m128i v2 = _mm_load_si128((const __m128i *)(srcpp[i + 1] + w));

                    __m128i v1_lo = _mm_unpacklo_epi8(v1, _mm_setzero_si128());
                    __m128i v1_hi = _mm_unpackhi_epi8(v1, _mm_setzero_si128());
                    __m128i v2_lo = _mm_unpacklo_epi8(v2, _mm_setzero_si128());
                    __m128i v2_hi = _mm_unpackhi_epi8(v2, _mm_setzero_si128());

                    accum_lolo = _mm_add_epi32(accum_lolo, _mm_madd_epi16(coeffs, _mm_unpacklo_epi16(v1_lo, v2_lo)));
                    accum_lohi = _mm_add_epi32(accum_lohi, _mm_madd_epi16(coeffs, _mm_unpackhi_epi16(v1_lo, v2_lo)));
                    accum_hilo = _mm_add_epi32(accum_hilo, _mm_madd_epi16(coeffs, _mm_unpacklo_epi16(v1_hi, v2_hi)));
                    accum_hihi = _mm_add_epi32(accum_hihi, _mm_madd_epi16(coeffs, _mm_unpackhi_epi16(v1_hi, v2_hi)));
                }

                __m128 accumf_lolo = _mm_cvtepi32_ps(accum_lolo);
                __m128 accumf_lohi = _mm_cvtepi32_ps(accum_lohi);
                __m128 accumf_hilo = _mm_cvtepi32_ps(accum_hilo);
                __m128 accumf_hihi = _mm_cvtepi32_ps(accum_hihi);
                accumf_lolo = _mm_mul_ps(accumf_lolo, scale);
                accumf_lohi = _mm_mul_ps(accumf_lohi, scale);
                accumf_hilo = _mm_mul_ps(accumf_hilo, scale);
                accumf_hihi = _mm_mul_ps(accumf_hihi, scale);

                accum_lolo = _mm_cvtps_epi32(accumf_lolo);
                accum_lohi = _mm_cvtps_epi32(accumf_lohi);
                accum_hilo = _mm_cvtps_epi32(accumf_hilo);
                accum_hihi = _mm_cvtps_epi32(accumf_hihi);

                accum_lolo = _mm_packs_epi32(accum_lolo, accum_lohi);
                accum_hilo = _mm_packs_epi32(accum_hilo, accum_hihi);
                accum_lolo = _mm_packus_epi16(accum_lolo, accum_hilo);

                _mm_store_si128((__m128i *)(dstp + w), accum_lolo);
            }

            std::transform(srcpp, srcpp + numSrcs, srcpp, [=](const uint8_t *ptr) { return ptr + stride; });
            dstp += stride;
        }
    }
}

static void averageFramesWordSSE2(const AverageFrameData *d, const VSFrameRef * const *srcs, VSFrameRef *dst, int plane, const VSAPI *vsapi) {
    ptrdiff_t stride = vsapi->getStride(dst, plane) / sizeof(uint16_t);
    int width = vsapi->getFrameWidth(dst, plane);
    int height = vsapi->getFrameHeight(dst, plane);

    const uint16_t *srcpp[32];
    const size_t numSrcs = d->weights.size();

    std::transform(srcs, srcs + numSrcs, srcpp, [=](const VSFrameRef *f) {
        return reinterpret_cast<const uint16_t *>(vsapi->getReadPtr(f, plane));
    });
    if (numSrcs % 2)
        srcpp[numSrcs] = srcpp[numSrcs - 1];

    uint16_t * VS_RESTRICT dstp = reinterpret_cast<uint16_t *>(vsapi->getWritePtr(dst, plane));

    __m128i weights[16];
    __m128 scale = _mm_set_ps1(1.0f / d->scale);

    for (size_t i = 0; i < (numSrcs & ~1); i += 2) {
        uint16_t weight_lo = static_cast<int16_t>(d->weights[i]);
        uint16_t weight_hi = static_cast<int16_t>(d->weights[i + 1]);
        weights[i / 2] = _mm_set1_epi32((static_cast<uint32_t>(weight_hi) << 16) | weight_lo);
    }
    if (numSrcs % 2)
        weights[numSrcs / 2] = _mm_set1_epi32(static_cast<uint16_t>(d->weights[numSrcs - 1]));

    if ((plane == 1 || plane == 2) && d->vi.format.colorFamily == cfYUV) {
        __m128i bias = _mm_set1_epi16(1U << (d->vi.format.bitsPerSample - 1));
        __m128i maxVal = _mm_sub_epi16(_mm_set1_epi16((1U << d->vi.format.bitsPerSample) - 1), bias);
        __m128i minVal = _mm_sub_epi16(_mm_setzero_si128(), bias);

        for (int h = 0; h < height; ++h) {
            for (int w = 0; w < width; w += 8) {
                __m128i accum_lo = _mm_setzero_si128();
                __m128i accum_hi = _mm_setzero_si128();

                for (size_t i = 0; i < numSrcs; i += 2) {
                    __m128i coeffs = weights[i / 2];
                    __m128i v1 = _mm_sub_epi16(_mm_load_si128((const __m128i *)(srcpp[i + 0] + w)), bias);
                    __m128i v2 = _mm_sub_epi16(_mm_load_si128((const __m128i *)(srcpp[i + 1] + w)), bias);

                    accum_lo = _mm_add_epi32(accum_lo, _mm_madd_epi16(coeffs, _mm_unpacklo_epi16(v1, v2)));
                    accum_hi = _mm_add_epi32(accum_hi, _mm_madd_epi16(coeffs, _mm_unpackhi_epi16(v1, v2)));
                }

                __m128 accumf_lo = _mm_cvtepi32_ps(accum_lo);
                __m128 accumf_hi = _mm_cvtepi32_ps(accum_hi);

                accumf_lo = _mm_mul_ps(accumf_lo, scale);
                accumf_hi = _mm_mul_ps(accumf_hi, scale);

                accum_lo = _mm_cvtps_epi32(accumf_lo);
                accum_hi = _mm_cvtps_epi32(accumf_hi);

                accum_lo = _mm_packs_epi32(accum_lo, accum_hi);
                accum_lo = _mm_max_epi16(accum_lo, minVal);
                accum_lo = _mm_min_epi16(accum_lo, maxVal);
                accum_lo = _mm_add_epi16(accum_lo, bias);
                _mm_store_si128((__m128i *)(dstp + w), accum_lo);
            }

            std::transform(srcpp, srcpp + numSrcs, srcpp, [=](const uint16_t *ptr) { return ptr + stride; });
            dstp += stride;
        }
    } else {
        __m128i accumbias = _mm_setzero_si128();
        __m128i maxVal = _mm_add_epi16(_mm_set1_epi16((1U << d->vi.format.bitsPerSample) - 1), _mm_set1_epi16(INT16_MIN));

        for (size_t i = 0; i < (numSrcs + 1) / 2; ++i) {
            accumbias = _mm_add_epi32(accumbias, _mm_madd_epi16(_mm_set1_epi16(INT16_MIN), weights[i]));
        }

        for (int h = 0; h < height; ++h) {
            for (int w = 0; w < width; w += 8) {
                __m128i accum_lo = _mm_setzero_si128();
                __m128i accum_hi = _mm_setzero_si128();

                for (size_t i = 0; i < numSrcs; i += 2) {
                    __m128i coeffs = weights[i / 2];
                    __m128i v1 = _mm_add_epi16(_mm_load_si128((const __m128i *)(srcpp[i + 0] + w)), _mm_set1_epi16(INT16_MIN));
                    __m128i v2 = _mm_add_epi16(_mm_load_si128((const __m128i *)(srcpp[i + 1] + w)), _mm_set1_epi16(INT16_MIN));

                    accum_lo = _mm_add_epi32(accum_lo, _mm_madd_epi16(coeffs, _mm_unpacklo_epi16(v1, v2)));
                    accum_hi = _mm_add_epi32(accum_hi, _mm_madd_epi16(coeffs, _mm_unpackhi_epi16(v1, v2)));
                }
                accum_lo = _mm_sub_epi32(accum_lo, accumbias);
                accum_hi = _mm_sub_epi32(accum_hi, accumbias);

                __m128 accumf_lo = _mm_cvtepi32_ps(accum_lo);
                __m128 accumf_hi = _mm_cvtepi32_ps(accum_hi);

                accumf_lo = _mm_mul_ps(accumf_lo, scale);
                accumf_hi = _mm_mul_ps(accumf_hi, scale);

                accum_lo = _mm_cvtps_epi32(accumf_lo);
                accum_hi = _mm_cvtps_epi32(accumf_hi);

                accum_lo = _mm_add_epi32(accum_lo, _mm_set1_epi32(INT16_MIN));
                accum_hi = _mm_add_epi32(accum_hi, _mm_set1_epi32(INT16_MIN));
                accum_lo = _mm_packs_epi32(accum_lo, accum_hi);

                accum_lo = _mm_min_epi16(accum_lo, maxVal);
                accum_lo = _mm_sub_epi16(accum_lo, _mm_set1_epi16(INT16_MIN));
                _mm_store_si128((__m128i *)(dstp + w), accum_lo);
            }

            std::transform(srcpp, srcpp + numSrcs, srcpp, [=](const uint16_t *ptr) { return ptr + stride; });
            dstp += stride;
        }
    }
}

static void averageFramesFloatSSE2(const AverageFrameData *d, const VSFrameRef * const *srcs, VSFrameRef *dst, int plane, const VSAPI *vsapi) {
    ptrdiff_t stride = vsapi->getStride(dst, plane) / sizeof(float);
    int width = vsapi->getFrameWidth(dst, plane);
    int height = vsapi->getFrameHeight(dst, plane);

    const float *srcpp[32];
    const size_t numSrcs = d->weights.size();

    std::transform(srcs, srcs + numSrcs, srcpp, [=](const VSFrameRef *f) {
        return reinterpret_cast<const float *>(vsapi->getReadPtr(f, plane));
    });

    float * VS_RESTRICT dstp = reinterpret_cast<float *>(vsapi->getWritePtr(dst, plane));

    __m128 weights[32];
    __m128 scale = _mm_set_ps1(1.0f / d->fscale);

    for (size_t i = 0; i < numSrcs; ++i)
        weights[i] = _mm_set_ps1(d->fweights[i]);

    for (int h = 0; h < height; ++h) {
        for (int w = 0; w < width; w += 4) {
            __m128 acc = _mm_setzero_ps();
            for (size_t i = 0; i < numSrcs; ++i) {
                __m128 x = _mm_load_ps(srcpp[i] + w);
                x = _mm_mul_ps(weights[i], x);
                acc = _mm_add_ps(acc, x);
            }
            acc = _mm_mul_ps(acc, scale);
            _mm_store_ps(dstp + w, acc);
        }

        std::transform(srcpp, srcpp + numSrcs, srcpp, [=](const float *ptr) { return ptr + stride; });
        dstp += stride;
    }
}
#endif

static const VSFrameRef *VS_CC averageFramesGetFrame(int n, int activationReason, void *instanceData, void **frameData, VSFrameContext *frameCtx, VSCore *core, const VSAPI *vsapi) {
    AverageFrameData *d = static_cast<AverageFrameData *>(instanceData);
    bool singleClipMode = (d->nodes.size() == 1);
    bool clamp = (n > INT_MAX - 1 - (int)(d->weights.size() / 2));
    int lastframe = clamp ? INT_MAX - 1 : n + (int)(d->weights.size() / 2);

    if (activationReason == arInitial) {
        if (singleClipMode) {
            for (int i = std::max(0, n - (int)(d->weights.size() / 2)); i <= lastframe; i++)
                vsapi->requestFrameFilter(i, d->nodes[0], frameCtx);
        } else {
            for (auto iter : d->nodes)
                vsapi->requestFrameFilter(n, iter, frameCtx);
        }
    } else if (activationReason == arAllFramesReady) {
        std::vector<const VSFrameRef *> frames(d->weights.size());

        if (singleClipMode) {
            int fn = n - (int)(d->weights.size() / 2);
            for (size_t i = 0; i < d->weights.size(); i++) {
                frames[i] = vsapi->getFrameFilter(std::max(0, fn), d->nodes[0], frameCtx);
                if (fn < INT_MAX - 1)
                    fn++;
            }
        } else {
            for (size_t i = 0; i < d->weights.size(); i++)
                frames[i] = vsapi->getFrameFilter(n, d->nodes[i], frameCtx);
        }

        const VSFrameRef *center = (singleClipMode ? frames[frames.size() / 2] : frames[0]);
        const VSVideoFormat *fi = vsapi->getVideoFrameFormat(center);

        const int pl[] = { 0, 1, 2 };
        const VSFrameRef *fr[] = {
            d->process[0] ? nullptr : center,
            d->process[1] ? nullptr : center,
            d->process[2] ? nullptr : center
        };

        VSFrameRef *dst = vsapi->newVideoFrame2(fi, vsapi->getFrameWidth(center, 0), vsapi->getFrameHeight(center, 0), fr, pl, center, core);

        std::vector<int> weights(d->weights);
        std::vector<float> fweights(d->fweights);

        if (d->useSceneChange) {
            int fromFrame = 0;
            int toFrame = static_cast<int>(weights.size());

            for (int i = static_cast<int>(weights.size()) / 2; i > 0; i--) {
                const VSMap *props = vsapi->getFramePropertiesRO(frames[i]);
                int err;
                if (vsapi->mapGetInt(props, "_SceneChangePrev", 0, &err)) {
                    fromFrame = i;
                    break;
                }
            }

            for (int i = static_cast<int>(weights.size()) / 2; i < static_cast<int>(weights.size()) - 1; i++) {
                const VSMap *props = vsapi->getFramePropertiesRO(frames[i]);
                int err;
                if (vsapi->mapGetInt(props, "_SceneChangeNext", 0, &err)) {
                    toFrame = i;
                    break;
                }
            }

            if (fi->sampleType == stInteger) {
                int acc = 0;

                for (int i = toFrame + 1; i < static_cast<int>(weights.size()); i++) {
                    acc += weights[i];
                    weights[i] = 0;
                }

                for (int i = 0; i < fromFrame; i++) {
                    acc += weights[i];
                    weights[i] = 0;
                }

                weights[weights.size() / 2] += acc;
            } else {
                float acc = 0;

                for (int i = toFrame + 1; i < static_cast<int>(fweights.size()); i++) {
                    acc += fweights[i];
                    fweights[i] = 0;
                }

                for (int i = 0; i < fromFrame; i++) {
                    acc += fweights[i];
                    fweights[i] = 0;
                }

                fweights[fweights.size() / 2] += acc;
            }
        }

        for (int plane = 0; plane < fi->numPlanes; plane++) {
            if (d->process[plane]) {
#ifdef VS_TARGET_CPU_X86
                if (fi->bytesPerSample == 1)
                    averageFramesByteSSE2(d, frames.data(), dst, plane, vsapi);
                else if (fi->bytesPerSample == 2)
                    averageFramesWordSSE2(d, frames.data(), dst, plane, vsapi);
                else
                    averageFramesFloatSSE2(d, frames.data(), dst, plane, vsapi);
#else
                if (fi->bytesPerSample == 1)
                    averageFramesI<uint8_t>(d, frames.data(), dst, plane, vsapi);
                else if (fi->bytesPerSample == 2)
                    averageFramesI<uint16_t>(d, frames.data(), dst, plane, vsapi);
                else
                    averageFramesF(d, frames.data(), dst, plane, vsapi);
#endif
            }
        }

        for (auto iter : frames)
            vsapi->freeFrame(iter);

        return dst;
    }

    return nullptr;
}

static void VS_CC averageFramesFree(void *instanceData, VSCore *core, const VSAPI *vsapi) {
    AverageFrameData *d = static_cast<AverageFrameData *>(instanceData);
    for (auto iter : d->nodes)
        vsapi->freeNode(iter);
    delete d;
}

static void VS_CC averageFramesCreate(const VSMap *in, VSMap *out, void *userData, VSCore *core, const VSAPI *vsapi) {
    std::unique_ptr<AverageFrameData> d(new AverageFrameData());
    int numNodes = vsapi->mapNumElements(in, "clips");
    int numWeights = vsapi->mapNumElements(in, "weights");
    int err;

    try {
        if (numNodes == 1) {
            if ((numWeights % 2) != 1)
                throw std::runtime_error("Number of weights must be odd when only one clip supplied");
        } else if (numWeights != numNodes) {
            throw std::runtime_error("Number of weights must match number of clips supplied");
        }

        if (numWeights > 31 || numNodes > 31) {
            throw std::runtime_error("Must use between 1 and 31 weights and input clips");
        }

        d->useSceneChange = !!vsapi->mapGetInt(in, "scenechange", 0, &err);
        if (numNodes != 1 && d->useSceneChange)
            throw std::runtime_error("Scenechange can only be used in single clip mode");

        for (int i = 0; i < numNodes; i++)
            d->nodes.push_back(vsapi->mapGetNode(in, "clips", i, 0));

        d->vi = *vsapi->getVideoInfo(d->nodes[0]);
        if (!is8to16orFloatFormat(d->vi.format))
            throw std::runtime_error("clips must be constant format and of integer 8-16 bit type or 32 bit float");

        for (auto iter : d->nodes) {
            const VSVideoInfo *vi = vsapi->getVideoInfo(iter);
            d->vi.numFrames = std::max(d->vi.numFrames, vi->numFrames);
            if (!isSameVideoInfo(&d->vi, vi))
                throw std::runtime_error("All clips must have the same format");
        }

        for (int i = 0; i < numWeights; i++) {
            d->fweights.push_back(static_cast<float>(vsapi->mapGetFloat(in, "weights", i, 0)));
            d->weights.push_back(std::lround(vsapi->mapGetFloat(in, "weights", i, 0)));
            if (d->vi.format.sampleType == stInteger && std::abs(d->weights[i]) > 1023)
                throw std::runtime_error("coefficients may only be between -1023 and 1023");
        }

        float scale = static_cast<float>(vsapi->mapGetFloat(in, "scale", 0, &err));
        if (err) {
            float scalef = 0;
            int scalei = 0;
            for (int i = 0; i < numWeights; i++) {
                scalef += d->fweights[i];
                scalei += d->weights[i];
            }
            if (scalei < 1)
                d->scale = 1;
            else
                d->scale = scalei;
            // match behavior of integer even if floating point isn't slower with signed stuff
            if (scalef < FLT_EPSILON)
                d->fscale = 1;
            else
                d->fscale = scalef;
        } else {
            if (d->vi.format.sampleType == stInteger) {
                d->scale = floatToIntS(scale);
                if (d->scale < 1)
                    throw std::runtime_error("scale must be a positive number");
            } else {
                d->fscale = scale;
                if (d->fscale < FLT_EPSILON)
                    throw std::runtime_error("scale must be a positive number");
            }
        }

        getPlanesArg(in, d->process, vsapi);

    } catch (const std::runtime_error &e) {
        for (auto iter : d->nodes)
            vsapi->freeNode(iter);
        vsapi->mapSetError(out, ("AverageFrames: "_s + e.what()).c_str());
        return;
    }

    vsapi->createVideoFilter(out, "AverageFrames", &d->vi, 1, averageFramesGetFrame, averageFramesFree, fmParallel, 0, d.get(), core);
    d.release();
}

///////////////////////////////////////
// Hysteresis

struct HysteresisData {
    VSNodeRef * node1, *node2;
    bool process[3];
    uint16_t peak;
    float lower[3], upper[3];
    size_t labelSize;
};

template<typename T>
static void process_frame_hysteresis(const VSFrameRef * src1, const VSFrameRef * src2, VSFrameRef * dst, const VSVideoFormat *fi, const HysteresisData * d, const VSAPI * vsapi) VS_NOEXCEPT {
    uint8_t * VS_RESTRICT label = nullptr;

    for (int plane = 0; plane < fi->numPlanes; plane++) {
        if (d->process[plane]) {
            if (!label)
                label = new uint8_t[d->labelSize]();
            const int width = vsapi->getFrameWidth(src1, plane);
            const int height = vsapi->getFrameHeight(src1, plane);
            const ptrdiff_t stride = vsapi->getStride(src1, plane) / sizeof(T);
            const T * srcp1 = reinterpret_cast<const T *>(vsapi->getReadPtr(src1, plane));
            const T * srcp2 = reinterpret_cast<const T *>(vsapi->getReadPtr(src2, plane));
            T * VS_RESTRICT dstp = reinterpret_cast<T *>(vsapi->getWritePtr(dst, plane));

            T lower, upper;
            if (std::is_integral<T>::value) {
                lower = 0;
                upper = d->peak;
            } else {
                lower = d->lower[plane];
                upper = d->upper[plane];
            }

            std::fill_n(dstp, stride * height, lower);

            std::vector<std::pair<int, int>> coordinates;

            for (int y = 0; y < height; y++) {
                for (int x = 0; x < width; x++) {
                    if (!label[width * y + x] && srcp1[stride * y + x] > lower && srcp2[stride * y + x] > lower) {
                        label[width * y + x] = std::numeric_limits<uint8_t>::max();
                        dstp[stride * y + x] = upper;

                        coordinates.emplace_back(std::make_pair(x, y));

                        while (!coordinates.empty()) {
                            const auto pos = coordinates.back();
                            coordinates.pop_back();

                            for (int yy = std::max(pos.second - 1, 0); yy <= std::min(pos.second + 1, height - 1); yy++) {
                                for (int xx = std::max(pos.first - 1, 0); xx <= std::min(pos.first + 1, width - 1); xx++) {
                                    if (!label[width * yy + xx] && srcp2[stride * yy + xx] > lower) {
                                        label[width * yy + xx] = std::numeric_limits<uint8_t>::max();
                                        dstp[stride * yy + xx] = upper;

                                        coordinates.emplace_back(std::make_pair(xx, yy));
                                    }
                                }
                            }
                        }
                    }
                }
            }
        }
    }

    delete[] label;
}

static const VSFrameRef *VS_CC hysteresisGetFrame(int n, int activationReason, void *instanceData, void **frameData, VSFrameContext *frameCtx, VSCore *core, const VSAPI *vsapi) {
    HysteresisData * d = static_cast<HysteresisData *>(instanceData);

    if (activationReason == arInitial) {
        vsapi->requestFrameFilter(n, d->node1, frameCtx);
        vsapi->requestFrameFilter(n, d->node2, frameCtx);
    } else if (activationReason == arAllFramesReady) {
        const VSFrameRef * src1 = vsapi->getFrameFilter(n, d->node1, frameCtx);
        const VSFrameRef * src2 = vsapi->getFrameFilter(n, d->node2, frameCtx);
        const VSFrameRef * fr[]{ d->process[0] ? nullptr : src1, d->process[1] ? nullptr : src1, d->process[2] ? nullptr : src1 };
        const int pl[]{ 0, 1, 2 };
        const VSVideoFormat *fi = vsapi->getVideoFrameFormat(src1);
        VSFrameRef * dst = vsapi->newVideoFrame2(fi, vsapi->getFrameWidth(src1, 0), vsapi->getFrameHeight(src1, 0), fr, pl, src1, core);

        if (fi->bytesPerSample == 1)
            process_frame_hysteresis<uint8_t>(src1, src2, dst, fi, d, vsapi);
        else if (fi->bytesPerSample == 2)
            process_frame_hysteresis<uint16_t>(src1, src2, dst, fi, d, vsapi);
        else
            process_frame_hysteresis<float>(src1, src2, dst, fi, d, vsapi);

        vsapi->freeFrame(src1);
        vsapi->freeFrame(src2);
        return dst;
    }

    return nullptr;
}

static void VS_CC hysteresisFree(void *instanceData, VSCore *core, const VSAPI *vsapi) {
    HysteresisData *d = static_cast<HysteresisData *>(instanceData);

    vsapi->freeNode(d->node1);
    vsapi->freeNode(d->node2);

    delete d;
}

static void VS_CC hysteresisCreate(const VSMap *in, VSMap *out, void *userData, VSCore *core, const VSAPI *vsapi) {
    std::unique_ptr<HysteresisData> d(new HysteresisData());

    d->node1 = vsapi->mapGetNode(in, "clipa", 0, nullptr);
    d->node2 = vsapi->mapGetNode(in, "clipb", 0, nullptr);
    const VSVideoInfo *vi = vsapi->getVideoInfo(d->node1);

    try {
        
        if (!isConstantVideoFormat(vi) || !is8to16orFloatFormat(vi->format))
            throw std::runtime_error("only constant format 8-16 bits integer and 32 bits float input supported");

        if (!isSameVideoInfo(vi, vsapi->getVideoInfo(d->node2)))
            throw std::runtime_error("both clips must have the same dimensions and the same format");

        getPlanesArg(in, d->process, vsapi);

        if (vi->format.sampleType == stInteger) {
            d->peak = (1 << vi->format.bitsPerSample) - 1;
        } else {
            for (int plane = 0; plane < vi->format.numPlanes; plane++) {
                if (plane == 0 || vi->format.colorFamily == cfRGB) {
                    d->lower[plane] = 0.f;
                    d->upper[plane] = 1.f;
                } else {
                    d->lower[plane] = -0.5f;
                    d->upper[plane] = 0.5f;
                }
            }
        }

        d->labelSize = vi->width * vi->height;

    } catch (const std::runtime_error &e) {
        vsapi->freeNode(d->node1);
        vsapi->freeNode(d->node2);
        vsapi->mapSetError(out, ("Hysteresis: "_s + e.what()).c_str());
        return;
    }

    vsapi->createVideoFilter(out, "Hysteresis", vi, 1, hysteresisGetFrame, hysteresisFree, fmParallel, 0, d.release(), core);
}

///////////////////////////////////////
// Init

VS_EXTERNAL_API(void) VapourSynthPluginInit2(VSPlugin *plugin, const VSPLUGINAPI *vspapi) {
    vspapi->configPlugin("com.vapoursynth.misc", "misc", "Miscellaneous filters", VAPOURSYNTH_INTERNAL_PLUGIN_VERSION, VAPOURSYNTH_API_VERSION, 0, plugin);
    vspapi->registerFunction("SCDetect", "clip:vnode;threshold:float:opt;", "clip:vnode;", scDetectCreate, 0, plugin);
    vspapi->registerFunction("AverageFrames", "clips:vnode[];weights:float[];scale:float:opt;scenechange:int:opt;planes:int[]:opt;", "clip:vnode;", averageFramesCreate, 0, plugin);
    vspapi->registerFunction("Hysteresis", "clipa:vnode;clipb:vnode;planes:int[]:opt;", "clip:vnode;", hysteresisCreate, nullptr, plugin);
}<|MERGE_RESOLUTION|>--- conflicted
+++ resolved
@@ -246,13 +246,8 @@
 
     __m128 scale = _mm_set_ps1(1.0f / d->scale);
 
-<<<<<<< HEAD
     if ((plane == 1 || plane == 2) && d->vi.format.colorFamily == cfYUV)
-        bias = _mm_set1_epi8(128);
-=======
-    if ((plane == 1 || plane == 2) && (d->vi.format->colorFamily == cmYUV || d->vi.format->colorFamily == cmYCoCg)) {
         __m128i bias = _mm_set1_epi8(128);
->>>>>>> eb2b5d63
 
         for (int h = 0; h < height; ++h) {
             for (int w = 0; w < width; w += 16) {
