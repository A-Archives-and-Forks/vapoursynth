--- conflicted
+++ resolved
@@ -525,13 +525,10 @@
     bool mismatch;
     bool fileListMode;
     bool floatOutput;
-<<<<<<< HEAD
-=======
     int cachedFrameNum;
     bool cachedAlpha;
     bool embedICC;
     const VSFrameRef *cachedFrame;
->>>>>>> f6609aa5
 
     ReadData() : fileListMode(true) {};
 };
@@ -774,23 +771,15 @@
         return;
     }
 
-<<<<<<< HEAD
     d->alpha = !!vsapi->mapGetInt(in, "alpha", 0, &err);
     d->mismatch = !!vsapi->mapGetInt(in, "mismatch", 0, &err);
     d->floatOutput = !!vsapi->mapGetInt(in, "float_output", 0, &err);
-
-    int numElem = vsapi->mapNumElements(in, "filename");
-=======
-    d->alpha = !!vsapi->propGetInt(in, "alpha", 0, &err);
-    d->mismatch = !!vsapi->propGetInt(in, "mismatch", 0, &err);
-    d->floatOutput = !!vsapi->propGetInt(in, "float_output", 0, &err);
 #if defined(IMWRI_HAS_LCMS2)
     d->embedICC = !!vsapi->propGetInt(in, "embed_icc", 0, &err);
 #else
     d->embedICC = false;
 #endif
-    int numElem = vsapi->propNumElements(in, "filename");
->>>>>>> f6609aa5
+    int numElem = vsapi->mapNumElements(in, "filename");
     d->filenames.resize(numElem);
     for (int i = 0; i < numElem; i++)
         d->filenames[i] = vsapi->mapGetData(in, "filename", i, nullptr);
@@ -850,15 +839,8 @@
 //////////////////////////////////////////
 // Init
 
-<<<<<<< HEAD
 VS_EXTERNAL_API(void) VapourSynthPluginInit2(VSPlugin *plugin, const VSPLUGINAPI *vspapi) {
     vspapi->configPlugin(IMWRI_ID, IMWRI_NAMESPACE, IMWRI_PLUGIN_NAME, VAPOURSYNTH_INTERNAL_PLUGIN_VERSION, VAPOURSYNTH_API_VERSION, 0, plugin);
     vspapi->registerFunction("Write", "clip:clip;imgformat:data;filename:data;firstnum:int:opt;quality:int:opt;dither:int:opt;compression_type:data:opt;overwrite:int:opt;alpha:clip:opt;", "clip:vnode;", writeCreate, nullptr, plugin);
-    vspapi->registerFunction("Read", "filename:data[];firstnum:int:opt;mismatch:int:opt;alpha:int:opt;float_output:int:opt;", "clip:vnode;", readCreate, nullptr, plugin);
-=======
-VS_EXTERNAL_API(void) VapourSynthPluginInit(VSConfigPlugin configFunc, VSRegisterFunction registerFunc, VSPlugin *plugin) {
-    configFunc(IMWRI_ID, IMWRI_NAMESPACE, IMWRI_PLUGIN_NAME, VAPOURSYNTH_API_VERSION, 1, plugin);
-    registerFunc("Write", "clip:clip;imgformat:data;filename:data;firstnum:int:opt;quality:int:opt;dither:int:opt;compression_type:data:opt;overwrite:int:opt;alpha:clip:opt;", writeCreate, nullptr, plugin);
-    registerFunc("Read", "filename:data[];firstnum:int:opt;mismatch:int:opt;alpha:int:opt;float_output:int:opt;embed_icc:int:opt;", readCreate, nullptr, plugin);
->>>>>>> f6609aa5
+    vspapi->registerFunction("Read", "filename:data[];firstnum:int:opt;mismatch:int:opt;alpha:int:opt;float_output:int:opt;embed_icc:int:opt;", "clip:vnode;", readCreate, nullptr, plugin);
 }