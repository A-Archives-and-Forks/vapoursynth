#  Copyright (c) 2012-2021 Fredrik Mellbin
#
#  This file is part of VapourSynth.
#
#  VapourSynth is free software; you can redistribute it and/or
#  modify it under the terms of the GNU Lesser General Public
#  License as published by the Free Software Foundation; either
#  version 2.1 of the License, or (at your option) any later version.
#
#  VapourSynth is distributed in the hope that it will be useful,
#  but WITHOUT ANY WARRANTY; without even the implied warranty of
#  MERCHANTABILITY or FITNESS FOR A PARTICULAR PURPOSE.  See the GNU
#  Lesser General Public License for more details.
#
#  You should have received a copy of the GNU Lesser General Public
#  License along with VapourSynth; if not, write to the Free Software
#  Foundation, Inc., 51 Franklin Street, Fifth Floor, Boston, MA 02110-1301 USA
""" This is the VapourSynth module implementing the Python bindings. """

cimport vapoursynth
from vsscript cimport VSScriptOptions
from vsscript_internal cimport VSScript
cimport cython.parallel
from cython cimport view, final
from libc.stdint cimport intptr_t, int16_t, uint16_t, int32_t, uint32_t
from cpython.buffer cimport (PyBUF_WRITABLE, PyBUF_FORMAT, PyBUF_STRIDES,
                             PyBUF_F_CONTIGUOUS)
from cpython.ref cimport Py_INCREF, Py_DECREF
import os
import ctypes
import threading
import traceback
import gc
import sys
import inspect
import weakref
import atexit
import contextlib
import logging
from threading import local as ThreadLocal, Lock, RLock
from types import MappingProxyType
from collections import namedtuple
from collections.abc import Iterable, Mapping
from fractions import Fraction

# Ensure that the import doesn't fail
# if typing is not available on the python installation.
try:
    import typing
except ImportError as e:
    typing = None

# fixme, update with new constants
__all__ = [
  'COMPAT',
    'COMPATBGR32', 'COMPATYUY2',
  'GRAY',
    'GRAY16', 'GRAY8', 'GRAYH', 'GRAYS', 
  'RGB',
    'RGB24', 'RGB27', 'RGB30', 'RGB48', 'RGBH', 'RGBS',
  'YCOCG', 'YUV',
    'YUV410P8', 'YUV411P8', 'YUV420P10', 'YUV420P12',
    'YUV420P14', 'YUV420P16', 'YUV420P8',
    'YUV422P10', 'YUV422P12', 'YUV422P14', 'YUV422P16',
    'YUV422P8', 'YUV440P8', 'YUV444P10',
    'YUV444P12', 'YUV444P14', 'YUV444P16', 'YUV444P8',
    'YUV444PH', 'YUV444PS', 
  'NONE',
  'FLOAT', 'INTEGER',
  
  'get_output', 'get_outputs',
  'clear_output', 'clear_outputs',
  
  'core', 
]
    
__version__ = namedtuple("VapourSynthVersion", "release_major release_minor")(53, 0)
__api_version__ = namedtuple("VapourSynthAPIVersion", "api_major api_minor")(VAPOURSYNTH_API_MAJOR, VAPOURSYNTH_API_MINOR)


@final
cdef class EnvironmentData(object):
    cdef bint alive
    cdef Core core
    cdef dict outputs
    cdef object options

    cdef int coreCreationFlags
    cdef VSLogHandle* log

    cdef object __weakref__

    def __init__(self):
        raise RuntimeError("Cannot directly instantiate this class.")

    def __dealloc__(self):
        _unset_logger(self)


class EnvironmentPolicy(object):

    def on_policy_registered(self, special_api):
        pass

    def on_policy_cleared(self):
        pass

    def get_current_environment(self):
        raise NotImplementedError

    def set_environment(self, environment):
        raise NotImplementedError

    def is_alive(self, environment):
        cdef EnvironmentData env = <EnvironmentData>environment
        return env.alive


@final
cdef class StandaloneEnvironmentPolicy:
    cdef EnvironmentData _environment
    cdef object _logger

    cdef object __weakref__

    def __init__(self):
        raise RuntimeError("Cannot directly instantiate this class.")

    def _on_log_message(self, level, msg):
        levelmap = {
            MessageType.MESSAGE_TYPE_DEBUG: logging.DEBUG,
            MessageType.MESSAGE_TYPE_INFORMATION: logging.INFO,
            MessageType.MESSAGE_TYPE_WARNING: logging.WARN,
            MessageType.MESSAGE_TYPE_CRITICAL: logging.ERROR,
            MessageType.MESSAGE_TYPE_FATAL: logging.FATAL
        }
        self._logger.log(levelmap[level], msg)

    def on_policy_registered(self, api):
        self._logger = logging.getLogger("vapoursynth")
        self._environment = api.create_environment()
        api.set_logger(self._environment, self._on_log_message)

    def on_policy_cleared(self):
        self._environment = None

    def get_current_environment(self):
        return self._environment

    def set_environment(self, environment):
        return self._environment

    def is_alive(self, environment):
        return environment is self._environment


# This flag is kept for backwards compatibility
# I suggest deleting it sometime after R51
_using_vsscript = False

# Internal holder of the current policy.
cdef object _policy = None

cdef const VSAPI *_vsapi = NULL


cdef void _set_logger(EnvironmentData env, VSLogHandler handler, VSLogHandlerFree free, void *userData):
    vsscript_get_core_internal(env)
    _unset_logger(env)
    env.log = env.core.funcs.addLogHandler(handler, free, userData, env.core.core)

cdef void _unset_logger(EnvironmentData env):
    if env.log == NULL or env.core is None:
        env.log = NULL # if the core has been freed then so has the log as well
        return

    env.core.funcs.removeLogHandler(env.log, env.core.core)
    env.log = NULL


cdef void __stdcall _logCb(int msgType, const char *msg, void *userData) nogil:
    with gil:
        message = msg.decode("utf-8")
        (<object>userData)(MessageType(msgType), message)

cdef void __stdcall _logFree(void* userData) nogil:
    with gil:
        Py_DECREF(<object>userData)

@final
cdef class EnvironmentPolicyAPI:
    # This must be a weak-ref to prevent a cyclic dependency that happens if the API
    # is stored within an EnvironmentPolicy-instance.
    cdef object _target_policy

    def __init__(self):
        raise RuntimeError("Cannot directly instantiate this class.")

    cdef ensure_policy_matches(self):
        if _policy is not self._target_policy():
            raise ValueError("The currently activated policy does not match the bound policy. Was the environment unregistered?")

    def wrap_environment(self, environment_data):
        self.ensure_policy_matches()
        if not isinstance(environment_data, EnvironmentData):
            raise ValueError("environment_data must be an EnvironmentData instance.")
        return use_environment(<EnvironmentData>environment_data, direct=False)

    def create_environment(self, int flags = 0):
        self.ensure_policy_matches()

        cdef EnvironmentData env = EnvironmentData.__new__(EnvironmentData)
        env.core = None
        env.log = NULL
        env.outputs = {}
        env.options = {}
        env.coreCreationFlags = flags
        env.alive = True

        return env

    def set_options(self, EnvironmentData env, options):
        env.options = options

    def set_logger(self, env, logger):
        Py_INCREF(logger)
        _set_logger(env, _logCb, _logFree, <void *>logger)

    def destroy_environment(self, EnvironmentData env):
        self.ensure_policy_matches()

        env.alive = False
        env.outputs = {}
        _unset_logger(env)

    def unregister_policy(self):
        self.ensure_policy_matches()
        clear_policy()

    def __repr__(self):
        target = self._target_policy()
        if target is None:
            return f"<EnvironmentPolicyAPI bound to <garbage collected> (unregistered)"
        elif _policy is not target:
            return f"<EnvironmentPolicyAPI bound to {target!r} (unregistered)>"
        else:
            return f"<EnvironmentPolicyAPI bound to {target!r}>"


def register_policy(policy):
    global _policy, _using_vsscript
    if _policy is not None:
        raise RuntimeError("There is already a policy registered.")
    _policy = policy

    # Expose Additional API-calls to the newly registered Environment-policy.
    cdef EnvironmentPolicyAPI _api = EnvironmentPolicyAPI.__new__(EnvironmentPolicyAPI)
    _api._target_policy = weakref.ref(_policy)
    _policy.on_policy_registered(_api)

    if not isinstance(policy, StandaloneEnvironmentPolicy):
        # Older script had to use this flag to determine if it ran in
        # Multi-VSCore-Environments.
        #
        # We will just assume that this is the case if we register a custom
        # policy.
        _using_vsscript = True


## DO NOT EXPOSE THIS FUNCTION TO PYTHON-LAND!
cdef get_policy():
    global _policy
    if _policy is None:
        standalone_policy = StandaloneEnvironmentPolicy.__new__(StandaloneEnvironmentPolicy)
        register_policy(standalone_policy)

    return _policy

def has_policy():
    return _policy is not None

cdef clear_policy():
    global _policy, _using_vsscript
    old_policy = _policy
    _policy = None
    if old_policy is not None:
        old_policy.on_policy_cleared()
    _using_vsscript = False
    return old_policy

cdef EnvironmentData _env_current():
    return get_policy().get_current_environment()


# Make sure the policy is cleared at exit.
atexit.register(lambda: clear_policy())


@final
cdef class _FastManager(object):
    cdef EnvironmentData target
    cdef EnvironmentData previous

    def __init__(self):
        raise RuntimeError("Cannot directly instantiate this class.")

    def __enter__(self):
        if self.target is not None:
            self.previous = get_policy().set_environment(self.target)
            self.target = None
        else:
            self.previous = get_policy().get_current_environment()
    
    def __exit__(self, *_):
        policy = get_policy()
        if policy.is_alive(self.previous):
            policy.set_environment(self.previous)
        self.previous = None


cdef object _tl_env_stack = ThreadLocal()
cdef class Environment(object):
    cdef readonly object env
    cdef bint use_stack

    def __init__(self):
        raise Error('Class cannot be instantiated directly')

    @property
    def alive(self):
        env = self.get_env()
        if env is None:
            return False
        return get_policy().is_alive(env)

    @property
    def single(self):
        return self.is_single()

    @classmethod
    def is_single(self):
        return not has_policy() or isinstance(_policy, StandaloneEnvironmentPolicy)

    @property
    def env_id(self):
        if self.single:
            return -1
        return id(self.env)

    cdef EnvironmentData get_env(self):
        return self.env()

    @property
    def active(self):
        env = self.get_env()
        if env is None:
            return None
        return get_policy().get_current_environment() is env

    def copy(self):
        cdef Environment env = Environment.__new__(Environment)
        env.env = self.env
        env.use_stack = False
        return env

    def use(self):
        env = self.get_env()
        if env is None:
            raise RuntimeError("The environment is dead.")

        cdef _FastManager ctx = _FastManager.__new__(_FastManager)
        ctx.target = env
        ctx.previous = None
        return ctx

    cdef _get_stack(self):
        if not self.use_stack:
            raise RuntimeError("You cannot directly use the environment as a context-manager. Use Environment.use instead.")
        _tl_env_stack.stack = getattr(_tl_env_stack, "stack", [])
        return _tl_env_stack.stack

    def __enter__(self):
        if not self.alive:
            raise RuntimeError("The environment has died.")

        env = self.get_env()
        stack = self._get_stack()
        stack.append(get_policy().set_environment(env))
        if len(stack) > 1:
            import warnings
            warnings.warn("Using the environment as a context-manager is not reentrant. Expect undefined behaviour. Use Environment.use instead.", RuntimeWarning)

        return self

    def __exit__(self, *_):
        stack = self._get_stack()
        if not stack:
            import warnings
            warnings.warn("Exiting while the stack is empty. Was the stack-frame suspended during the with-statement?", RuntimeWarning)
            return

        env = stack.pop()
        policy = get_policy()
        if policy.is_alive(env):
            old = policy.set_environment(env)

        # We exited with a different environment. This is not good. Automatically revert this change.
        if old is not self.get_env():
            import warnings
            warnings.warn("The exited environment did not match the managed environment. Was the stack-frame suspended during the with-statement?", RuntimeWarning)

    def __eq__(self, other):
        return other.env_id == self.env_id

    def __repr__(self):
        if self.single:
            return "<Environment (default)>"

        return f"<Environment {id(self.env)} ({('active' if self.active else 'alive') if self.alive else 'dead'})>"


cdef Environment use_environment(EnvironmentData env, bint direct = False):
    if id is None: raise ValueError("id may not be None.")

    cdef Environment instance = Environment.__new__(Environment)
    instance.env = weakref.ref(env)
    instance.use_stack = direct

    return instance


def vpy_current_environment():
    import warnings
    warnings.warn("This function is deprecated and might cause unexpected behaviour. Use get_current_environment() instead.", DeprecationWarning)

    env = get_policy().get_current_environment()
    if env is None:
        raise RuntimeError("We are not running inside an environment.")

    vsscript_get_core_internal(env) # Make sure a core is defined
    return use_environment(env, direct=True)

def get_current_environment():
    env = get_policy().get_current_environment()
    if env is None:
        raise RuntimeError("We are not running inside an environment.")

    vsscript_get_core_internal(env) # Make sure a core is defined
    return use_environment(env, direct=False)

# Create an empty list whose instance will represent a not passed value.
_EMPTY = []

AlphaOutputTuple = namedtuple("AlphaOutputTuple", "clip alpha")

def _construct_type(signature):
    type,*opt = signature.split(":")

    # Handle Arrays.
    if type.endswith("[]"):
        array = True
        type = type[:-2]
    else:
        array = False

    # Handle types
    if type == "vnode":
        type = vapoursynth.VideoNode
    elif type == "anode":
        type = vapoursynth.AudioNode
    elif type == "vframe":
        type = vapoursynth.VideoFrame
    elif type == "aframe":
        type = vapoursynth.AudioFrame
    elif type == "func":
        type = typing.Union[vapoursynth.Func, typing.Callable]
    elif type == "int":
        type = int
    elif type == "float":
        type = float
    elif type == "data":
        type = typing.Union[str, bytes, bytearray]
    else:
        type = typing.Any

    # Make the type a sequence.
    if array:
        type = typing.Union[type, typing.Sequence[type]]

    # Mark an optional type
    if opt:
        type = typing.Optional[type]
        
    return type

def _construct_parameter(signature):
    name, signature = signature.split(":", 1)
    type = _construct_type(signature)
    
    __,*opt = signature.split(":")
    if opt:
        default_value = None
    else:
        default_value = inspect.Parameter.empty
        
    return inspect.Parameter(
        name, inspect.Parameter.POSITIONAL_OR_KEYWORD,
        default=default_value, annotation=type
    )

def construct_signature(signature, return_signature, injected=None):
    if typing is None:
        raise RuntimeError("At least Python 3.5 is required to use type-hinting")
    
    if isinstance(signature, vapoursynth.Function):
        signature = signature.signature

    params = list(
        _construct_parameter(param)
        for param in signature.split(";")
        if param
    )
    
    if injected:
        del params[0]
    
    return inspect.Signature(tuple(params), return_annotation=_construct_type(return_signature))
    

class Error(Exception):
    def __init__(self, value):
        self.value = value

    def __str__(self):
        return str(self.value)
        
    def __repr__(self):
        return repr(self.value)
    
cdef _get_output_dict(funcname="this function"):
    cdef EnvironmentData env = _env_current()
    if env is None:
        raise Error('Internal environment id not set. %s called from a filter callback?'%funcname)
    return env.outputs
    
def clear_output(int index = 0):
    cdef dict outputs = _get_output_dict("clear_output")
    try:
        del outputs[index]
    except KeyError:
        pass

def clear_outputs():
    cdef dict outputs = _get_output_dict("clear_outputs")
    outputs.clear()

def get_outputs():
    cdef dict outputs = _get_output_dict("get_outputs")
    return MappingProxyType(outputs)

def get_output(int index = 0):
    return _get_output_dict("get_output")[index]

cdef _get_options_dict(funcname="this function"):
    cdef EnvironmentData env = _env_current()
    if env is None:
        raise Error('Internal environment id not set. %s called from a filter callback?'%funcname)
    return env.options

def clear_option(str key):
    cdef object options = _get_options_dict("clear_option")
    try:
        del options[key]
    except KeyError:
        pass

def clear_options():
    cdef object options = _get_options_dict("clear_options")
    options.clear()

def get_options():
    cdef object options = _get_options_dict("get_options")
    return MappingProxyType(options)
    
def get_option(str key):
    return _get_options_dict("get_option")[key]
    
def set_option(str key, value):
    _get_options_dict("get_option")[key] = value

cdef class FuncData(object):
    cdef object func
    cdef VSCore *core
    cdef EnvironmentData env
    
    def __init__(self):
        raise Error('Class cannot be instantiated directly')
        
    def __call__(self, **kwargs):
        return self.func(**kwargs)

cdef FuncData createFuncData(object func, VSCore *core, EnvironmentData env):
    cdef FuncData instance = FuncData.__new__(FuncData)
    instance.func = func
    instance.core = core
    instance.env = env
    return instance
    
cdef class Func(object):
    cdef const VSAPI *funcs
    cdef VSFunctionRef *ref
    
    def __init__(self):
        raise Error('Class cannot be instantiated directly')
        
    def __dealloc__(self):
        if self.funcs:
            self.funcs.freeFunction(self.ref)
        
    def __call__(self, **kwargs):
        cdef VSMap *outm
        cdef VSMap *inm
        cdef const VSAPI *vsapi
        cdef const char *error
        vsapi = getVSAPIInternal()
        outm = self.funcs.createMap()
        inm = self.funcs.createMap()
        try:
            dictToMap(kwargs, inm, False, NULL, vsapi)
            self.funcs.callFunction(self.ref, inm, outm)
            error = self.funcs.mapGetError(outm)
            if error:
                raise Error(error.decode('utf-8'))
<<<<<<< HEAD
            return mapToDict(outm, True, NULL, vsapi)
=======
            return mapToDict(outm, True, False, NULL, vsapi)
>>>>>>> e5648491
        finally:
            vsapi.freeMap(outm)
            vsapi.freeMap(inm)
        
cdef Func createFuncPython(object func, VSCore *core, const VSAPI *funcs):
    cdef Func instance = Func.__new__(Func)
    instance.funcs = funcs

    cdef EnvironmentData env = _env_current()
    if env is None:
        raise Error('Internal environment id not set. Did the environment die?')
    fdata = createFuncData(func, core, env)

    Py_INCREF(fdata)
    instance.ref = instance.funcs.createFunction(publicFunction, <void *>fdata, freeFunc, core)
    return instance
        
cdef Func createFuncRef(VSFunctionRef *ref, const VSAPI *funcs):
    cdef Func instance = Func.__new__(Func)
    instance.funcs = funcs
    instance.ref = ref
    return instance


cdef class CallbackData(object):
    cdef const VSAPI *funcs
    cdef object callback

    cdef RawNode node

    cdef object wrap_cb
    cdef object future
    cdef EnvironmentData env

    def __init__(self, object node, EnvironmentData env, object callback = None):
        self.node = node
        self.callback = callback

        self.future = None
        self.wrap_cb = None
        self.env = env

    def for_future(self, object future, object wrap_call=None):
        if wrap_call is None:
            wrap_call = lambda func, *args, **kwargs: func(*args, **kwargs)
        self.callback = self.handle_future
        self.future = future
        self.wrap_cb = wrap_call

    def handle_future(self, node, n, result):
        if isinstance(result, Error):
            func = self.future.set_exception
        else:
            func = self.future.set_result

        with use_environment(self.env).use():
            self.wrap_cb(func, result)

    def receive(self, n, result):
        self.callback(self.node, n, result)


cdef createCallbackData(const VSAPI* funcs, RawNode node, object cb, object wrap_call=None):
    cbd = CallbackData(node, _env_current(), cb)
    if not callable(cb):
        cbd.for_future(cb, wrap_call)
    cbd.funcs = funcs
    return cbd


cdef class FramePtr(object):
    cdef const VSFrameRef *f
    cdef const VSAPI *funcs

    def __init__(self):
        raise Error('Class cannot be instantiated directly')

    def __dealloc__(self):
        if self.funcs:
            self.funcs.freeFrame(self.f)

cdef FramePtr createFramePtr(const VSFrameRef *f, const VSAPI *funcs):
    cdef FramePtr instance = FramePtr.__new__(FramePtr)    
    instance.f = f
    instance.funcs = funcs
    return instance


cdef void __stdcall frameDoneCallback(void *data, const VSFrameRef *f, int n, VSNodeRef *node, const char *errormsg) nogil:
    with gil:
        d = <CallbackData>data
        try:
            if f == NULL:
                result = 'Internal error - no error message.'
                if errormsg != NULL:
                    result = errormsg.decode('utf-8')
                result = Error(result)

            elif isinstance(d.node, VideoNode):
                result = createConstFrame(f, d.funcs, d.node.core.core)

            elif isinstance(d.node, AudioNode):
                result = createConstAudioFrame(f, d.funcs, d.node.core.core)

            else:
                result = Error("This should not happen. Add your own node-implementation to the frameDoneCallback code.")
            
            try:
                d.receive(n, result)
            except:
                import traceback
                traceback.print_exc()
        finally:
            Py_DECREF(d)

cdef object mapToDict(const VSMap *map, bint flatten, VSCore *core, const VSAPI *funcs):
    cdef int numKeys = funcs.mapNumKeys(map)
    retdict = {}
    cdef const char *retkey
    cdef int proptype

    for x in range(numKeys):
        retkey = funcs.mapGetKey(map, x)
        proptype = funcs.mapGetType(map, retkey)

        for y in range(funcs.mapNumElements(map, retkey)):
            if proptype == ptInt:
                newval = funcs.mapGetInt(map, retkey, y, NULL)
            elif proptype == ptFloat:
                newval = funcs.mapGetFloat(map, retkey, y, NULL)
            elif proptype == ptData:
                newval = funcs.mapGetData(map, retkey, y, NULL)
                if funcs.mapGetDataTypeHint(map, retkey, y, NULL) == dtUtf8:
                    newval = newval.decode('utf-8')
            elif proptype == ptVideoNode or proptype == ptAudioNode:
                newval = createNode(funcs.mapGetNode(map, retkey, y, NULL), funcs, _get_core())
            elif proptype == ptVideoFrame or proptype == ptAudioFrame:
                newval = createConstFrame(funcs.mapGetFrame(map, retkey, y, NULL), funcs, core)
            elif proptype == ptFunction:
                newval = createFuncRef(funcs.mapGetFunction(map, retkey, y, NULL), funcs)

            if y == 0:
                vval = newval
            elif y == 1:
                vval = [vval, newval]
            else:
                vval.append(newval)
        retdict[retkey.decode('utf-8')] = vval

    if not flatten:
        return retdict
    elif len(retdict) == 0:
        return None
    elif len(retdict) == 1:
        a, b = retdict.popitem()
        return b
    else:
        return retdict

cdef void dictToMap(dict ndict, VSMap *inm, bint simpleTypesOnly, VSCore *core, const VSAPI *funcs) except *:
    for key in ndict:
        ckey = key.encode('utf-8')
        val = ndict[key]

        if isinstance(val, (str, bytes, bytearray, RawNode)):
            val = [val]
        else:
            try:
                iter(val)
            except:
                val = [val]     

        for v in val:
            if isinstance(v, int):
                if funcs.mapSetInt(inm, ckey, int(v), 1) != 0:
                    raise Error('not all values are of the same type in ' + key)
            elif isinstance(v, float):
                if funcs.mapSetFloat(inm, ckey, float(v), 1) != 0:
                    raise Error('not all values are of the same type in ' + key)
            elif isinstance(v, str):
                s = v.encode('utf-8')
                if funcs.mapSetData(inm, ckey, s, <int>len(s), dtUtf8, 1) != 0:
                    raise Error('not all values are of the same type in ' + key)
            elif isinstance(v, (bytes, bytearray)):
                if funcs.mapSetData(inm, ckey, v, <int>len(v), dtBinary, 1) != 0:
                    raise Error('not all values are of the same type in ' + key)
            elif isinstance(v, RawNode) and not simpleTypesOnly:
                if funcs.mapSetNode(inm, ckey, (<RawNode>v).node, 1) != 0:
                    raise Error('not all values are of the same type in ' + key)
            elif isinstance(v, RawFrame) and not simpleTypesOnly:
                if funcs.mapSetFrame(inm, ckey, (<RawFrame>v).constf, 1) != 0:
                    raise Error('not all values are of the same type in ' + key)
            elif isinstance(v, Func) and not simpleTypesOnly:
                if funcs.mapSetFunction(inm, ckey, (<Func>v).ref, 1) != 0:
                    raise Error('not all values are of the same type in ' + key)
            elif callable(v) and not simpleTypesOnly:
                tf = createFuncPython(v, core, funcs)

                if funcs.mapSetFunction(inm, ckey, (<Func>v).ref, 1) != 0:
                    raise Error('not all values are of the same type in ' + key)
   
            else:
                raise Error('argument ' + key + ' was passed an unsupported type (' + type(v).__name__ + ')')


cdef void typedDictToMap(dict ndict, dict atypes, VSMap *inm, VSCore *core, const VSAPI *funcs) except *:
    for key in ndict:
        ckey = key.encode('utf-8')
        val = ndict[key]
        if val is None:
            continue

        if isinstance(val, (str, bytes, bytearray, VideoNode)) or not isinstance(val, Iterable):
            val = [val]

        for v in val:
            if (atypes[key][:5] == 'vnode' and isinstance(v, VideoNode)) or (atypes[key][:5] == 'anode' and isinstance(v, AudioNode)):
                if funcs.mapSetNode(inm, ckey, (<RawNode>v).node, 1) != 0:
                    raise Error('not all values are of the same type in ' + key)
            elif ((atypes[key][:6] == 'vframe') and isinstance(v, VideoFrame)) or (atypes[key][:6] == 'aframe' and isinstance(v, AudioFrame)):
                if funcs.mapSetFrame(inm, ckey, (<RawFrame>v).constf, 1) != 0:
                    raise Error('not all values are of the same type in ' + key)
            elif atypes[key][:4] == 'func' and isinstance(v, Func):
                if funcs.mapSetFunction(inm, ckey, (<Func>v).ref, 1) != 0:
                    raise Error('not all values are of the same type in ' + key)
            elif atypes[key][:4] == 'func' and callable(v):
                tf = createFuncPython(v, core, funcs)
                if funcs.mapSetFunction(inm, ckey, tf.ref, 1) != 0:
                    raise Error('not all values are of the same type in ' + key)
            elif atypes[key][:3] == 'int':
                if funcs.mapSetInt(inm, ckey, int(v), 1) != 0:
                    raise Error('not all values are of the same type in ' + key)
            elif atypes[key][:5] == 'float':
                if funcs.mapSetFloat(inm, ckey, float(v), 1) != 0:
                    raise Error('not all values are of the same type in ' + key)
            elif atypes[key][:4] == 'data':
                if not isinstance(v, (str, bytes, bytearray)):
                    v = str(v)
                if isinstance(v, str):
                    s = v.encode('utf-8')
                else:
                    s = v
                if funcs.mapSetData(inm, ckey, s, <int>len(s), dtUtf8 if isinstance(v, str) else dtBinary, 1) != 0:
                    raise Error('not all values are of the same type in ' + key)
            else:
                raise Error('argument ' + key + ' was passed an unsupported type (expected ' + atypes[key] + ' compatible type but got ' + type(v).__name__ + ')')
        if len(val) == 0:
        # set an empty key if it's an empty array
            if atypes[key][:5] == 'vnode':
                funcs.mapSetEmpty(inm, ckey, ptVideoNode)
            elif atypes[key][:5] == 'anode':
                funcs.mapSetEmpty(inm, ckey, ptAudioNode)     
            elif atypes[key][:6] == 'vframe':
                funcs.mapSetEmpty(inm, ckey, ptVideoFrame)
            elif atypes[key][:6] == 'aframe':
                funcs.mapSetEmpty(inm, ckey, ptAudioFrame)   
            elif atypes[key][:4] == 'func':
                funcs.mapSetEmpty(inm, ckey, ptFunction)
            elif atypes[key][:3] == 'int':
                funcs.mapSetEmpty(inm, ckey, ptInt)
            elif atypes[key][:5] == 'float':
                funcs.mapSetEmpty(inm, ckey, ptFloat)
            elif atypes[key][:4] == 'data':
                funcs.mapSetEmpty(inm, ckey, ptData)
            else:
                raise Error('argument ' + key + ' has an unknown type: ' + atypes[key])

cdef class VideoFormat(object):
    cdef readonly uint32_t id
    cdef readonly str name
    cdef readonly object color_family
    cdef readonly object sample_type
    cdef readonly int bits_per_sample
    cdef readonly int bytes_per_sample
    cdef readonly int subsampling_w
    cdef readonly int subsampling_h
    cdef readonly int num_planes

    def __init__(self):
        raise Error('Class cannot be instantiated directly')

    def _as_dict(self):
        return {
            'color_family': self.color_family,
            'sample_type': self.sample_type,
            'bits_per_sample': self.bits_per_sample,
            'subsampling_w': self.subsampling_w,
            'subsampling_h': self.subsampling_h
        }

    def replace(self, **kwargs):
        core = kwargs.pop("core", None) or _get_core()
        vals = self._as_dict()
        vals.update(**kwargs)
        return core.query_video_format(**vals)

    def __eq__(self, other):
        if not isinstance(other, VideoFormat):
            return False
        return other.id == self.id

    def __int__(self):
        return self.id

    def __str__(self):
        return ('Video Format Descriptor\n'
               f'\tId: {self.id:d}\n'
               f'\tName: {self.name}\n'
               f'\tColor Family: {self.color_family.name}\n'
               f'\tSample Type: {self.sample_type.name}\n'
               f'\tBits Per Sample: {self.bits_per_sample:d}\n'
               f'\tBytes Per Sample: {self.bytes_per_sample:d}\n'
               f'\tPlanes: {self.num_planes:d}\n'
               f'\tSubsampling W: {self.subsampling_w:d}\n'
               f'\tSubsampling H: {self.subsampling_h:d}\n')

cdef VideoFormat createVideoFormat(const VSVideoFormat *f, const VSAPI *funcs, VSCore *core):
    cdef VideoFormat instance = VideoFormat.__new__(VideoFormat)
    cdef char nameBuffer[32]
    funcs.getVideoFormatName(f, nameBuffer)
    instance.name = nameBuffer.decode('utf-8')
    instance.color_family = ColorFamily(f.colorFamily)
    instance.sample_type = SampleType(f.sampleType)
    instance.bits_per_sample = f.bitsPerSample
    instance.bytes_per_sample = f.bytesPerSample
    instance.subsampling_w = f.subSamplingW
    instance.subsampling_h = f.subSamplingH
    instance.num_planes = f.numPlanes
    instance.id = funcs.queryVideoFormatID(instance.color_family, instance.sample_type, instance.bits_per_sample, instance.subsampling_w, instance.subsampling_h, core)
    return instance

cdef class FrameProps(object):
    cdef const VSFrameRef *constf
    cdef VSFrameRef *f
    cdef VSCore *core
    cdef const VSAPI *funcs
    cdef bint readonly

    def __init__(self):
        raise Error('Class cannot be instantiated directly')

    def __dealloc__(self):
        if self.funcs:
            self.funcs.freeFrame(self.constf)

    def __contains__(self, str name):
        cdef const VSMap *m = self.funcs.getFramePropertiesRO(self.constf)
        cdef bytes b = name.encode('utf-8')
        cdef int numelem = self.funcs.mapNumElements(m, b)
        return numelem > 0

    def __getitem__(self, str name):
        cdef const VSMap *m = self.funcs.getFramePropertiesRO(self.constf)
        cdef bytes b = name.encode('utf-8')
        cdef list ol = []
        cdef int numelem = self.funcs.mapNumElements(m, b)
        cdef const int64_t *intArray
        cdef const double *floatArray
        cdef const char *data

        if numelem < 0:
            raise KeyError('No key named ' + name + ' exists')
        cdef int t = self.funcs.mapGetType(m, b)
        if t == ptInt:
            if numelem > 0:
                intArray = self.funcs.mapGetIntArray(m, b, NULL)
                for i in range(numelem):
                    ol.append(intArray[i])
        elif t == ptFloat:
            if numelem > 0:
                floatArray = self.funcs.mapGetFloatArray(m, b, NULL)
                for i in range(numelem):
                    ol.append(floatArray[i])
        elif t == ptData:
            for i in range(numelem):
                data = self.funcs.mapGetData(m, b, i, NULL)
                ol.append(data[:self.funcs.mapGetDataSize(m, b, i, NULL)])
        elif t == ptVideoNode or t == ptAudioNode:
            for i in range(numelem):
                ol.append(createNode(self.funcs.mapGetNode(m, b, i, NULL), self.funcs, _get_core()))
        elif t == ptVideoFrame or t == ptAudioFrame:
            for i in range(numelem):
                ol.append(createConstFrame(self.funcs.mapGetFrame(m, b, i, NULL), self.funcs, self.core))
        elif t == ptFunction:
            for i in range(numelem):
                ol.append(createFuncRef(self.funcs.mapGetFunction(m, b, i, NULL), self.funcs))

        if len(ol) == 1:
            return ol[0]
        else:
            return ol

    def __setitem__(self, str name, value):
        if self.readonly:
            raise Error('Cannot delete properties of a read only object')
        cdef VSMap *m = self.funcs.getFramePropertiesRW(self.f)
        cdef bytes b = name.encode('utf-8')
        cdef const VSAPI *funcs = self.funcs
        val = value
        if isinstance(val, (str, bytes, bytearray, VideoNode)):
            val = [val]
        else:
            try:
                iter(val)
            except:
                val = [val]
        self.__delitem__(name)
        try:
            for v in val:
                if isinstance(v, VideoNode):
                    if funcs.mapSetNode(m, b, (<VideoNode>v).node, 1) != 0:
                        raise Error('Not all values are of the same type')
                elif isinstance(v, VideoFrame):
                    if funcs.mapSetFrame(m, b, (<VideoFrame>v).constf, 1) != 0:
                        raise Error('Not all values are of the same type')
                elif isinstance(v, Func):
                    if funcs.mapSetFunction(m, b, (<Func>v).ref, 1) != 0:
                        raise Error('Not all values are of the same type')
                elif callable(v):
                    tf = createFuncPython(v, self.core, self.funcs)
                    if funcs.mapSetFunction(m, b, tf.ref, 1) != 0:
                        raise Error('Not all values are of the same type')
                elif isinstance(v, int):
                    if funcs.mapSetInt(m, b, int(v), 1) != 0:
                        raise Error('Not all values are of the same type')
                elif isinstance(v, float):
                    if funcs.mapSetFloat(m, b, float(v), 1) != 0:
                        raise Error('Not all values are of the same type')
                elif isinstance(v, str):
                    if funcs.mapSetData(m, b, v.encode('utf-8'), -1, dtUtf8, 1) != 0:
                        raise Error('Not all values are of the same type')
                elif isinstance(v, (bytes, bytearray)):
                    if funcs.mapSetData(m, b, v, <int>len(v), dtBinary, 1) != 0:
                        raise Error('Not all values are of the same type')
                else:
                    raise Error('Setter was passed an unsupported type (' + type(v).__name__ + ')')
        except Error:
            self.__delitem__(name)
            raise

    def __delitem__(self, str name):
        if self.readonly:
            raise Error('Cannot delete properties of a read only object')
        cdef VSMap *m = self.funcs.getFramePropertiesRW(self.f)
        cdef bytes b = name.encode('utf-8')
        self.funcs.mapDeleteKey(m, b)

    def __setattr__(self, name, value):
        self[name] = value

    def __delattr__(self, name):
        del self[name]

    # Only the methods __getattr__ and keys are required for the support of
    #     >>> dict(frame.props)
    # this can be shown at Objects/dictobject.c:static int dict_merge(PyObject *, PyObject *, int)
    # in the generic code path.

    def __getattr__(self, name):
        try:
           return self[name]
        except KeyError as e:
           raise AttributeError from e

    def keys(self):
        cdef const VSMap *m = self.funcs.getFramePropertiesRO(self.constf)
        cdef int numkeys = self.funcs.mapNumKeys(m)
        result = set()
        for i in range(numkeys):
            result.add(self.funcs.mapGetKey(m, i).decode('utf-8'))
        return result

    def values(self):
        return {self[key] for key in self.keys()}

    def items(self):
        return {(key, self[key]) for key in self.keys()}

    def get(self, key, default=None):
        if key in self:
            return self[key]
        return default

    def pop(self, key, default=_EMPTY):
        if key in self:
            value = self[key]
            del self[key]
            return value

        # The is-operator is required to ensure that
        # we have actually passed the _EMPTY list instead any other list with length zero.
        if default is _EMPTY:
            raise KeyError

        return default

    def popitem(self):
        if len(self) <= 0:
            raise KeyError
        key = next(iter(self.keys()))
        return (key, self.pop(key))

    def setdefault(self, key, default=0):
        """
        Behaves like the dict.setdefault function but since setting None is not supported,
        it will default to zero.
        """
        if key not in self:
            self[key] = default
        return self[key]

    def update(self, *args, **kwargs):
        # This code converts the positional argument into a dict which we then can update
        # with the kwargs.
        if 0 < len(args) < 2:
            args = args[0]
            if not isinstance(args, dict):
                args = dict(args)
        elif len(args) > 1:
            raise TypeError("update takes 1 positional argument but %d was given" % len(args))
        else:
            args = {}

        args.update(kwargs)

        for k, v in args.items():
            self[k] = v

    def clear(self):
        for _ in range(len(self)):
            self.popitem()

    def copy(self):
        """
        We can't copy VideoFrames directly, so we're just gonna return a real dictionary.
        """
        return dict(self)

    def __iter__(self):
        yield from self.keys()

    def __len__(self):
        cdef const VSMap *m = self.funcs.getFramePropertiesRO(self.constf)
        return self.funcs.mapNumKeys(m)

    def __dir__(self):
        return super(FrameProps, self).__dir__() + list(self.keys())

    def __repr__(self):
        return "<vapoursynth.FrameProps %r>" % dict(self)

cdef FrameProps createFrameProps(RawFrame f):
    cdef FrameProps instance = FrameProps.__new__(FrameProps)
# since the vsapi only returns const refs when cloning a VSFrameRef it is safe to cast away the const here
    instance.constf = f.funcs.cloneFrameRef(f.constf)
    instance.f = NULL
    instance.funcs = f.funcs
    instance.core = f.core
    instance.readonly = f.readonly
    if not instance.readonly:
        instance.f = <VSFrameRef *>instance.constf
    return instance

# Make sure the FrameProps-Object quacks like a Mapping.
Mapping.register(FrameProps)

cdef class RawFrame(object):
    cdef const VSFrameRef *constf
    cdef VSFrameRef *f
    cdef VSCore *core
    cdef const VSAPI *funcs
    cdef readonly bint readonly
    cdef readonly FrameProps props
    
    cdef object __weakref__

    def __init__(self):
        raise Error('Class cannot be instantiated directly')

    def __dealloc__(self):
        if self.funcs:
            self.funcs.freeFrame(self.constf)


cdef class VideoFrame(RawFrame):
    cdef readonly VideoFormat format
    cdef readonly int width
    cdef readonly int height

    def __init__(self):
        raise Error('Class cannot be instantiated directly')

    def copy(self):
        return createVideoFrame(self.funcs.copyFrame(self.constf, self.core), self.funcs, self.core)

    def get_read_ptr(self, int plane):
        if plane < 0 or plane >= self.format.num_planes:
            raise IndexError('Specified plane index out of range')
        cdef const uint8_t *d = self.funcs.getReadPtr(self.constf, plane)
        return ctypes.c_void_p(<uintptr_t>d)

    def get_read_array(self, int plane):
        if plane < 0 or plane >= self.format.num_planes:
            raise IndexError('Specified plane index out of range')
        cdef const uint8_t *d = self.funcs.getReadPtr(self.constf, plane)
        stride = self.get_stride(plane) // self.format.bytes_per_sample
        width = self.width
        height = self.height
        if plane is not 0:
            height >>= self.format.subsampling_h
            width >>= self.format.subsampling_w
        array = None
        if self.format.sample_type == INTEGER:
            if self.format.bytes_per_sample == 1:
                array = <uint8_t[:height, :stride]> d
            elif self.format.bytes_per_sample == 2:
                array = <uint16_t[:height, :stride]> (<uint16_t*>d)
            elif self.format.bytes_per_sample == 4:
                array = <uint32_t[:height, :stride]> (<uint32_t*>d)
        elif self.format.sample_type == FLOAT:
            array = <float[:height, :stride]> (<float*>d)
        if array is not None:
            return array[:height, :width]
        return None

    def get_write_ptr(self, int plane):
        if self.readonly:
            raise Error('Cannot obtain write pointer to read only frame')
        if plane < 0 or plane >= self.format.num_planes:
            raise IndexError('Specified plane index out of range')
        cdef uint8_t *d = self.funcs.getWritePtr(self.f, plane)
        return ctypes.c_void_p(<uintptr_t>d)

    def get_write_array(self, int plane):
        if self.readonly:
            raise Error('Cannot obtain write pointer to read only frame')
        if plane < 0 or plane >= self.format.num_planes:
            raise IndexError('Specified plane index out of range')
        cdef uint8_t *d = self.funcs.getWritePtr(self.f, plane)
        stride = self.get_stride(plane) // self.format.bytes_per_sample
        width = self.width
        height = self.height
        if plane is not 0:
            height >>= self.format.subsampling_h
            width >>= self.format.subsampling_w
        array = None
        if self.format.sample_type == INTEGER:
            if self.format.bytes_per_sample == 1:
                array = <uint8_t[:height, :stride]> d
            elif self.format.bytes_per_sample == 2:
                array = <uint16_t[:height, :stride]> (<uint16_t*>d)
            elif self.format.bytes_per_sample == 4:
                array = <uint32_t[:height, :stride]> (<uint32_t*>d)
        elif self.format.sample_type == FLOAT:
            array = <float[:height, :stride]> (<float*>d)
        if array is not None:
            return array[:height, :width]
        return None

    def get_stride(self, int plane):
        if plane < 0 or plane >= self.format.num_planes:
            raise IndexError('Specified plane index out of range')
        return self.funcs.getStride(self.constf, plane)

    def planes(self):
        cdef int x
        for x in range(self.format.num_planes):
            yield VideoPlane.__new__(VideoPlane, self, x)

    def __str__(self):
        cdef str s = 'VideoFrame\n'
        s += '\tFormat: ' + self.format.name + '\n'
        s += '\tWidth: ' + str(self.width) + '\n'
        s += '\tHeight: ' + str(self.height) + '\n'
        return s


cdef VideoFrame createConstVideoFrame(const VSFrameRef *constf, const VSAPI *funcs, VSCore *core):
    cdef VideoFrame instance = VideoFrame.__new__(VideoFrame)
    instance.constf = constf
    instance.f = NULL
    instance.funcs = funcs
    instance.core = core
    instance.readonly = True
    instance.format = createVideoFormat(funcs.getVideoFrameFormat(constf), funcs, core)
    instance.width = funcs.getFrameWidth(constf, 0)
    instance.height = funcs.getFrameHeight(constf, 0)
    instance.props = createFrameProps(instance)
    return instance


cdef VideoFrame createVideoFrame(VSFrameRef *f, const VSAPI *funcs, VSCore *core):
    cdef VideoFrame instance = VideoFrame.__new__(VideoFrame)
    instance.constf = f
    instance.f = f
    instance.funcs = funcs
    instance.core = core
    instance.readonly = False
    instance.format = createVideoFormat(funcs.getVideoFrameFormat(f), funcs, core)
    instance.width = funcs.getFrameWidth(f, 0)
    instance.height = funcs.getFrameHeight(f, 0)
    instance.props = createFrameProps(instance)
    return instance


cdef class VideoPlane:
    cdef VideoFrame frame
    cdef int plane
    cdef Py_ssize_t shape[2]
    cdef Py_ssize_t strides[2]
    cdef char* format

    def __cinit__(self, VideoFrame frame, int plane):
        cdef Py_ssize_t itemsize

        if not (0 <= plane < frame.format.num_planes):
            raise IndexError("specified plane index out of range")

        self.shape[1] = <Py_ssize_t> frame.width
        self.shape[0] = <Py_ssize_t> frame.height
        if plane:
            self.shape[1] >>= <Py_ssize_t> frame.format.subsampling_w
            self.shape[0] >>= <Py_ssize_t> frame.format.subsampling_h

        self.strides[1] = itemsize = <Py_ssize_t> frame.format.bytes_per_sample
        self.strides[0] = <Py_ssize_t> frame.funcs.getStride(frame.constf, plane)

        if frame.format.sample_type == INTEGER:
            if itemsize == 1:
                self.format = b'B'
            elif itemsize == 2:
                self.format = b'H'
            elif itemsize == 4:
                self.format = b'I'
        elif frame.format.sample_type == FLOAT:
            if itemsize == 2:
                self.format = b'e'
            elif itemsize == 4:
                self.format = b'f'

        self.frame = frame
        self.plane = plane

    @property
    def width(self):
        """Plane's pixel width."""
        if self.plane:
            return self.frame.width >> self.frame.format.subsampling_w
        return self.frame.width

    @property
    def height(self):
        """Plane's pixel height."""
        if self.plane:
            return self.frame.height >> self.frame.format.subsampling_h
        return self.frame.height

    def __getbuffer__(self, Py_buffer* view, int flags):
        if (flags & PyBUF_F_CONTIGUOUS) == PyBUF_F_CONTIGUOUS:
            raise BufferError("C-contiguous buffer only.")

        if self.frame.readonly:
            if flags & PyBUF_WRITABLE:
                raise BufferError("Object is not writable.")
            view.buf = (<void*> self.frame.funcs.getReadPtr(self.frame.constf, self.plane))
        else:
            view.buf = (<void*> self.frame.funcs.getWritePtr(self.frame.f, self.plane))

        if flags & PyBUF_STRIDES:
            view.shape = self.shape
            view.strides = self.strides
        else:
            view.shape = NULL
            view.strides = NULL

        if flags & PyBUF_FORMAT:
            view.format = self.format
        else:
            view.format = NULL

        view.obj = self
        view.len = self.shape[0] * self.shape[1] * self.strides[1]
        view.readonly = self.frame.readonly
        view.itemsize = self.strides[1]
        view.ndim = 2
        view.suboffsets = NULL
        view.internal = NULL


cdef class AudioFrame(RawFrame):
    cdef readonly object sample_type
    cdef readonly int bits_per_sample
    cdef readonly int bytes_per_sample
    cdef readonly int64_t channel_layout
    cdef readonly int num_channels

    def __init__(self):
        raise Error('Class cannot be instantiated directly')
        
    def __len__(self):
        return self.funcs.getFrameLength(self.constf)

    def copy(self):
        return createAudioFrame(self.funcs.copyFrame(self.constf, self.core), self.funcs, self.core)

    def get_read_ptr(self, int channel):
        if channel < 0 or channel >= self.num_channels:
            raise IndexError('Specified channel index out of range')
        cdef const uint8_t *d = self.funcs.getReadPtr(self.constf, channel)
        return ctypes.c_void_p(<uintptr_t>d)

    def get_read_array(self, int channel):
        if channel < 0 or channel >= self.num_channels:
            raise IndexError('Specified channel index out of range')
        cdef const uint8_t *d = self.funcs.getReadPtr(self.constf, channel)
        array = None
        if self.sample_type == INTEGER:
            if self.bytes_per_sample == 2:
                array = <int16_t[:len(self)]> (<int16_t*>d)
            elif self.bytes_per_sample == 4:
                array = <int32_t[:len(self)]> (<int32_t*>d)
        elif self.sample_type == FLOAT:
            array = <float[:len(self)]> (<float*>d)
        if array is not None:
            return array[:len(self)]
        return None

    def get_write_ptr(self, int channel):
        if self.readonly:
            raise Error('Cannot obtain write pointer to read only frame')
        if channel < 0 or channel >= self.num_channels:
            raise IndexError('Specified channel index out of range')
        cdef uint8_t *d = self.funcs.getWritePtr(self.f, channel)
        return ctypes.c_void_p(<uintptr_t>d)

    def get_write_array(self, int channel):
        if self.readonly:
            raise Error('Cannot obtain write pointer to read only frame')
        if channel < 0 or channel >= self.num_channels:
            raise IndexError('Specified channel index out of range')
        cdef uint8_t *d = self.funcs.getWritePtr(self.f, channel)
        array = None
        if self.sample_type == INTEGER:
            if self.bytes_per_sample == 2:
                array = <int16_t[:len(self)]> (<int16_t*>d)
            elif self.bytes_per_sample == 4:
                array = <int32_t[:len(self)]> (<int32_t*>d)
        elif self.sample_type == FLOAT:
            array = <float[:len(self)]> (<float*>d)
        if array is not None:
            return array[:len(self)]
        return None

    def channels(self):
        cdef int x
        for x in range(self.num_channels):
            yield AudioChannel.__new__(AudioChannel, self, x)

    def __str__(self):
        return 'AudioFrame\n'


cdef AudioFrame createConstAudioFrame(const VSFrameRef *constf, const VSAPI *funcs, VSCore *core):
    cdef AudioFrame instance = AudioFrame.__new__(AudioFrame)
    instance.constf = constf
    instance.f = NULL
    instance.funcs = funcs
    instance.core = core
    instance.readonly = True
    cdef VSAudioFormat *format = funcs.getAudioFrameFormat(constf)
    instance.sample_type = SampleType(format.sampleType);
    instance.bits_per_sample = format.bitsPerSample
    instance.bytes_per_sample = format.bytesPerSample
    instance.channel_layout = format.channelLayout
    instance.num_channels = format.numChannels
    instance.props = createFrameProps(instance)
    return instance


cdef AudioFrame createAudioFrame(VSFrameRef *f, const VSAPI *funcs, VSCore *core):
    cdef AudioFrame instance = AudioFrame.__new__(AudioFrame)
    instance.constf = f
    instance.f = f
    instance.funcs = funcs
    instance.core = core
    instance.readonly = False
    cdef VSAudioFormat *format = funcs.getAudioFrameFormat(f)
    instance.sample_type = SampleType(format.sampleType);
    instance.bits_per_sample = format.bitsPerSample
    instance.bytes_per_sample = format.bytesPerSample
    instance.channel_layout = format.channelLayout
    instance.num_channels = format.numChannels
    instance.props = createFrameProps(instance)
    return instance


cdef class AudioChannel:
    cdef AudioFrame frame
    cdef int channel
    cdef Py_ssize_t shape[1]
    cdef Py_ssize_t strides[1]
    cdef char* format

    def __cinit__(self, AudioFrame frame, int channel):
        cdef Py_ssize_t itemsize

        if not (0 <= channel < frame.num_channels):
            raise IndexError("specified channel index out of range")

        self.shape[0] = <Py_ssize_t> len(frame)

        self.strides[0] = itemsize = <Py_ssize_t> frame.bytes_per_sample

        if frame.sample_type == INTEGER:
            if itemsize == 2:
                self.format = b'H'
            elif itemsize == 4:
                self.format = b'I'
        elif frame.sample_type == FLOAT:
            self.format = b'f'

        self.frame = frame
        self.channel = channel
        
    def __len__(self):
        return len(self.frame)

    def __getbuffer__(self, Py_buffer* view, int flags):
        if (flags & PyBUF_F_CONTIGUOUS) == PyBUF_F_CONTIGUOUS:
            raise BufferError("C-contiguous buffer only.")

        if self.frame.readonly:
            if flags & PyBUF_WRITABLE:
                raise BufferError("Object is not writable.")
            view.buf = (<void*> self.frame.funcs.getReadPtr(self.frame.constf, self.channel))
        else:
            view.buf = (<void*> self.frame.funcs.getWritePtr(self.frame.f, self.channel))

        if flags & PyBUF_STRIDES:
            view.shape = self.shape
            view.strides = self.strides
        else:
            view.shape = NULL
            view.strides = NULL

        if flags & PyBUF_FORMAT:
            view.format = self.format
        else:
            view.format = NULL

        view.obj = self
        view.len = self.shape[0]
        view.readonly = self.frame.readonly
        view.itemsize = self.strides[0]
        view.ndim = 1
        view.suboffsets = NULL
        view.internal = NULL


cdef class RawNode(object):
    cdef VSNodeRef *node
    cdef const VSAPI *funcs
    cdef Core core
   
    cdef object __weakref__

    def __init__(self):
        raise Error('Class cannot be instantiated directly')

    cdef ensure_valid_frame_number(self, int n):
        raise NotImplementedError("Needs to be implemented by subclass.")

    def get_frame_async_raw(self, int n, object cb, object future_wrapper=None):
        self.ensure_valid_frame_number(n)

        data = createCallbackData(self.funcs, self, cb, future_wrapper)
        Py_INCREF(data)
        with nogil:
            self.funcs.getFrameAsync(n, self.node, frameDoneCallback, <void *>data)

    def get_frame_async(self, int n):
        from concurrent.futures import Future
        fut = Future()
        fut.set_running_or_notify_cancel()

        try:
            self.get_frame_async_raw(n, fut)
        except Exception as e:
            fut.set_exception(e)

        gc.collect()

        return fut

    def frames(self, prefetch=None, backlog=None):
        if prefetch is None or prefetch <= 0:
            prefetch = self.core.num_threads
        if backlog is None or backlog < 0:
            backlog = prefetch*3
        elif backlog < prefetch:
            backlog = prefetch

        enum_fut = enumerate((self.get_frame_async(frameno) for frameno in range(self.num_frames)))

        finished = False
        running = 0
        lock = RLock()
        reorder = {}

        def _request_next():
            nonlocal finished, running
            with lock:
                if finished:
                    return

                ni = next(enum_fut, None)
                if ni is None:
                    finished = True
                    return

                running += 1

                idx, fut = ni
                reorder[idx] = fut
                fut.add_done_callback(_finished)

        def _finished(f):
            nonlocal finished, running
            with lock:
                running -= 1
                if finished:
                    return

                if f.exception() is not None:
                    finished = True
                    return
                
                _refill()

        def _refill():
            if finished:
                return

            with lock:
                # Two rules: 1. Don't exceed the concurrency barrier.
                #            2. Don't exceed unused-frames-backlog
                while (not finished) and (running < prefetch) and len(reorder)<backlog:
                    _request_next()
        _refill()

        sidx = 0
        try:
            while (not finished) or (len(reorder)>0) or running>0:
                if sidx not in reorder:
                    # Spin. Reorder being empty should never happen.
                    continue

                # Get next requested frame
                fut = reorder[sidx]

                result = fut.result()
                del reorder[sidx]
                _refill()

                sidx += 1
                yield result

        finally:
            finished = True
            gc.collect()

    def __dealloc__(self):
        if self.funcs:
            self.funcs.freeNode(self.node)


cdef class VideoNode(RawNode):
    cdef const VSVideoInfo *vi
    cdef readonly VideoFormat format
    cdef readonly int width
    cdef readonly int height
    cdef readonly int num_frames
    cdef readonly int64_t fps_num
    cdef readonly int64_t fps_den
    cdef readonly object fps
    cdef readonly int flags

    def __init__(self):
        raise Error('Class cannot be instantiated directly')
        
    def __getattr__(self, name):
        err = False
        try:
            obj = self.core.__getattr__(name)
            if isinstance(obj, Plugin):
                (<Plugin>obj).injected_arg = self
            return obj
        except AttributeError:
            err = True
        if err:
            raise AttributeError('There is no attribute or namespace named ' + name)

    cdef ensure_valid_frame_number(self, int n):
        if n < 0:
            raise ValueError('Requesting negative frame numbers not allowed')
        if (self.num_frames > 0) and (n >= self.num_frames):
            raise ValueError('Requesting frame number is beyond the last frame')

    def get_frame(self, int n):
        cdef char errorMsg[512]
        cdef char *ep = errorMsg
        cdef const VSFrameRef *f
        self.ensure_valid_frame_number(n)
        
        gc.collect()

        with nogil:
            f = self.funcs.getFrame(n, self.node, errorMsg, 500)
        if f == NULL:
            if (errorMsg[0]):
                raise Error(ep.decode('utf-8'))
            else:
                raise Error('Internal error - no error given')
        else:
            return createConstVideoFrame(f, self.funcs, self.core.core)

    def set_output(self, int index = 0, VideoNode alpha = None):
        cdef const VSVideoFormat *aformat = NULL
        clip = self
        if alpha is not None:
            if (self.vi.width != alpha.vi.width) or (self.vi.height != alpha.vi.height):
                raise Error('Alpha clip dimensions must match the main video')
            if (self.num_frames != alpha.num_frames):
                raise Error('Alpha clip length must match the main video')
            if (self.vi.format.colorFamily != UNDEFINED) and (alpha.vi.format.colorFamily != UNDEFINED):
                if (alpha.vi.format.colorFamily != GRAY) or (alpha.vi.format.sampleType != self.vi.format.sampleType) or (alpha.vi.format.bitsPerSample != self.vi.format.bitsPerSample):
                    raise Error('Alpha clip format must match the main video')
            elif (self.vi.format.colorFamily != UNDEFINED) or (alpha.vi.format.colorFamily != UNDEFINED):
                raise Error('Format must be either known or unknown for both alpha and main clip')
            
            clip = AlphaOutputTuple(self, alpha)

        _get_output_dict("set_output")[index] = clip

    def output(self, object fileobj not None, bint y4m = False, object progress_update = None, int prefetch = 0, int backlog = -1):
        if (fileobj is sys.stdout or fileobj is sys.stderr):
            # If you are embedded in a vsscript-application, don't allow outputting to stdout/stderr.
            # This is the responsibility of the application, which does know better where to output it.
            if not isinstance(get_policy(), StandaloneEnvironmentPolicy):
                raise ValueError("In this context, use set_output() instead.")
                
            if hasattr(fileobj, "buffer"):
                fileobj = fileobj.buffer

        if progress_update is not None:
            progress_update(0, len(self))

        if y4m:
            if self.format.color_family == GRAY:
                y4mformat = 'mono'
                if self.format.bits_per_sample > 8:
                    y4mformat = y4mformat + str(self.format.bits_per_sample)
            elif self.format.color_family == YUV:
                if self.format.subsampling_w == 1 and self.format.subsampling_h == 1:
                    y4mformat = '420'
                elif self.format.subsampling_w == 1 and self.format.subsampling_h == 0:
                    y4mformat = '422'
                elif self.format.subsampling_w == 0 and self.format.subsampling_h == 0:
                    y4mformat = '444'
                elif self.format.subsampling_w == 2 and self.format.subsampling_h == 2:
                    y4mformat = '410'
                elif self.format.subsampling_w == 2 and self.format.subsampling_h == 0:
                    y4mformat = '411'
                elif self.format.subsampling_w == 0 and self.format.subsampling_h == 1:
                    y4mformat = '440'
                if self.format.bits_per_sample > 8:
                    y4mformat = y4mformat + 'p' + str(self.format.bits_per_sample)
            else:
                raise ValueError("Can only use GRAY and YUV for V4M-Streams")

            if len(y4mformat) > 0:
                y4mformat = 'C' + y4mformat + ' '

            data = 'YUV4MPEG2 {y4mformat}W{width} H{height} F{fps_num}:{fps_den} Ip A0:0 XLENGTH={length}\n'.format(
                y4mformat=y4mformat,
                width=self.width,
                height=self.height,
                fps_num=self.fps_num,
                fps_den=self.fps_den,
                length=len(self)
            )
            fileobj.write(data.encode("ascii"))

        frame: vs.VideoFrame
        for idx, frame in enumerate(self.frames(prefetch, backlog)):
            if y4m:
                fileobj.write(b"FRAME\n")

            for planeno, plane in enumerate(frame.planes()):
                # This is a quick fix.
                # Calling bytes(VideoPlane) should make the buffer continuous by
                # copying the frame to a continous buffer
                # if the stride does not match the width*bytes_per_sample.
                if frame.get_stride(planeno) != plane.width*self.format.bytes_per_sample:
                    fileobj.write(bytes(plane))
                else:
                    fileobj.write(plane)

            if progress_update is not None:
                progress_update(idx+1, len(self))

        if hasattr(fileobj, "flush"):
            fileobj.flush()

    def __add__(x, y):
        if not isinstance(x, VideoNode) or not isinstance(y, VideoNode):
            return NotImplemented
        return (<VideoNode>x).core.std.Splice(clips=[x, y])

    def __mul__(a, b):
        if isinstance(a, VideoNode):
            node = a
            val = b
        else:
            node = b
            val = a

        if not isinstance(val, int):
            raise TypeError('Clips may only be repeated by integer factors')
        if val <= 0:
            raise ValueError('Loop count must be one or bigger')
        return (<VideoNode>node).core.std.Loop(clip=node, times=val)

    def __getitem__(self, val):
        if isinstance(val, slice):
            if val.step is not None and val.step == 0:
                raise ValueError('Slice step cannot be zero')

            indices = val.indices(self.num_frames)
            
            step = indices[2]

            if step > 0:
                start = indices[0]
                stop = indices[1]
            else:
                start = indices[1]
                stop = indices[0]

            ret = self

            if step > 0 and stop is not None:
                stop -= 1
            if step < 0 and start is not None:
                start += 1

            if start is not None and stop is not None:
                ret = self.core.std.Trim(clip=ret, first=start, last=stop)
            elif start is not None:
                ret = self.core.std.Trim(clip=ret, first=start)
            elif stop is not None:
                ret = self.core.std.Trim(clip=ret, last=stop)

            if step < 0:
                ret = self.core.std.Reverse(clip=ret)

            if abs(step) != 1:
                ret = self.core.std.SelectEvery(clip=ret, cycle=abs(step), offsets=[0])

            return ret
        elif isinstance(val, int):
            if val < 0:
                n = self.num_frames + val
            else:
                n = val
            if n < 0 or (self.num_frames > 0 and n >= self.num_frames):
                raise IndexError('List index out of bounds')
            return self.core.std.Trim(clip=self, first=n, length=1)
        else:
            raise TypeError("index must be int or slice")
            
    def __dir__(self):
        plugins = []
        for plugin in self.core.plugins():
            plugins.append(plugin.namespace)
        return super(VideoNode, self).__dir__() + plugins

    def __len__(self):
        return self.num_frames

    def __str__(self):
        cdef str s = 'VideoNode\n'

        if self.format:
            s += '\tFormat: ' + self.format.name + '\n'
        else:
            s += '\tFormat: dynamic\n'

        if not self.width or not self.height:
            s += '\tWidth: dynamic\n'
            s += '\tHeight: dynamic\n'
        else:
            s += '\tWidth: ' + str(self.width) + '\n'
            s += '\tHeight: ' + str(self.height) + '\n'

        s += '\tNum Frames: ' + str(self.num_frames) + '\n'

        s += <str>f"\tFPS: {self.fps or 'dynamic'}\n"

        return s

cdef VideoNode createVideoNode(VSNodeRef *node, const VSAPI *funcs, Core core):
    cdef VideoNode instance = VideoNode.__new__(VideoNode)
    instance.core = core
    instance.node = node
    instance.funcs = funcs
    instance.vi = funcs.getVideoInfo(node)

    if (instance.vi.format.colorFamily != UNDEFINED):
        instance.format = createVideoFormat(&instance.vi.format, funcs, core.core)
    else:
        instance.format = None

    instance.width = instance.vi.width
    instance.height = instance.vi.height
    instance.num_frames = instance.vi.numFrames
    instance.fps_num = <int64_t>instance.vi.fpsNum
    instance.fps_den = <int64_t>instance.vi.fpsDen
    if instance.vi.fpsDen:
        instance.fps = Fraction(
            <int64_t> instance.vi.fpsNum, <int64_t> instance.vi.fpsDen)
    else:
        instance.fps = Fraction(0, 1)
    instance.flags = funcs.getNodeFlags(node)

    return instance
    
cdef class AudioNode(RawNode):
    cdef const VSAudioInfo *ai
    cdef readonly object sample_type
    cdef readonly int bits_per_sample
    cdef readonly int bytes_per_sample
    cdef readonly uint64_t channel_layout
    cdef readonly int num_channels
    cdef readonly int sample_rate
    cdef readonly int64_t num_samples
    cdef readonly int num_frames
    cdef readonly int flags
    
    def __init__(self):
        raise Error('Class cannot be instantiated directly')
        
    def __getattr__(self, name):
        err = False
        try:
            obj = self.core.__getattr__(name)
            if isinstance(obj, Plugin):
                (<Plugin>obj).injected_arg = self
            return obj
        except AttributeError:
            err = True
        if err:
            raise AttributeError('There is no attribute or namespace named ' + name)

    cdef ensure_valid_frame_number(self, int n):
        if n < 0:
            raise ValueError('Requesting negative frame numbers not allowed')
        if (self.num_frames > 0) and (n >= self.num_frames):
            raise ValueError('Requesting frame number is beyond the last frame')

    def get_frame(self, int n):
        cdef char errorMsg[512]
        cdef char *ep = errorMsg
        cdef const VSFrameRef *f
        self.ensure_valid_frame_number(n)
        
        gc.collect()

        with nogil:
            f = self.funcs.getFrame(n, self.node, errorMsg, 500)
        if f == NULL:
            if (errorMsg[0]):
                raise Error(ep.decode('utf-8'))
            else:
                raise Error('Internal error - no error given')
        else:
            return createConstAudioFrame(f, self.funcs, self.core.core)

    def set_output(self, int index = 0):
        _get_output_dict("set_output")[index] = self
            
    def __add__(x, y):
        if not isinstance(x, AudioNode) or not isinstance(y, AudioNode):
            return NotImplemented
        return (<AudioNode>x).core.std.AudioSplice(clips=[x, y])

    def __mul__(a, b):
        if isinstance(a, AudioNode):
            node = a
            val = b
        else:
            node = b
            val = a

        if not isinstance(val, int):
            raise TypeError('Clips may only be repeated by integer factors')
        if val <= 0:
            raise ValueError('Loop count must be one or bigger')
        return (<AudioNode>node).core.std.AudioLoop(clip=node, times=val)

    def __getitem__(self, val):
        if isinstance(val, slice):
            if val.step is not None and val.step == 0:
                raise ValueError('Slice step cannot be zero')
            if val.step is not None and abs(val.step) <> 1:
                raise ValueError('Slice step must be 1')

            indices = val.indices(self.num_samples)
            
            step = indices[2]

            if step > 0:
                start = indices[0]
                stop = indices[1]
            else:
                start = indices[1]
                stop = indices[0]

            ret = self

            if step > 0 and stop is not None:
                stop -= 1
            if step < 0 and start is not None:
                start += 1

            if start is not None and stop is not None:
                ret = self.core.std.AudioTrim(clip=ret, first=start, last=stop)
            elif start is not None:
                ret = self.core.std.AudioTrim(clip=ret, first=start)
            elif stop is not None:
                ret = self.core.std.AudioTrim(clip=ret, last=stop)

            if step < 0:
                ret = self.core.std.AudioReverse(clip=ret)

            return ret
        elif isinstance(val, int):
            if val < 0:
                n = self.num_samples + val
            else:
                n = val
            if n < 0 or (self.num_samples > 0 and n >= self.num_samples):
                raise IndexError('List index out of bounds')
            return self.core.std.AudioTrim(clip=self, first=n, length=1)
        else:
            raise TypeError("index must be int or slice")
            
    def __dir__(self):
        plugins = []
        for plugin in self.core.plugins():
            plugins.append(plugin.namespace)
        return super(AudioNode, self).__dir__() + plugins

    def __len__(self):
        return self.num_samples

    def __str__(self):
        channels = []
        for v in AudioChannels:
            if ((1 << v) & self.channel_layout):
                channels.append(AudioChannels(v).name)        
        channels = ', '.join(channels)
                
        return ('Audio Node\n'
               f'\tSample Type: {self.sample_type.name}\n'
               f'\tBits Per Sample: {self.bits_per_sample:d}\n'
               f'\tChannels: {channels:s}\n'
               f'\tSample Rate: {self.sample_rate:d}\n'
               f'\tNum Samples: {self.num_samples:d}\n')
    
cdef AudioNode createAudioNode(VSNodeRef *node, const VSAPI *funcs, Core core):
    cdef AudioNode instance = AudioNode.__new__(AudioNode)
    instance.core = core
    instance.node = node
    instance.funcs = funcs
    instance.ai = funcs.getAudioInfo(node)
    instance.sample_rate = instance.ai.sampleRate
    instance.num_samples = instance.ai.numSamples
    instance.num_frames = instance.ai.numFrames
    instance.sample_type = SampleType(instance.ai.format.sampleType);
    instance.bits_per_sample = instance.ai.format.bitsPerSample
    instance.bytes_per_sample = instance.ai.format.bytesPerSample
    instance.channel_layout = instance.ai.format.channelLayout
    instance.num_channels = instance.ai.format.numChannels
    instance.flags = funcs.getNodeFlags(node)
    return instance

cdef class LogHandle(object):
    cdef VSLogHandle *handle
    cdef object handler_func
    
    def __init__(self):
        raise Error('Class cannot be instantiated directly')
        
cdef LogHandle createLogHandle(object handler_func):
    cdef LogHandle instance = LogHandle.__new__(LogHandle)
    instance.handler_func = handler_func
    instance.handle = NULL
     
cdef void __stdcall log_handler_wrapper(int msgType, const char *msg, void *userData) nogil:
    with gil:
        (<LogHandle>userData).handler_func(MessageType(msgType), msg.decode('utf-8'))
        
cdef void __stdcall log_handler_free(void *userData) nogil:
    with gil:
        Py_DECREF(<LogHandle>userData)

cdef class Core(object):
    cdef VSCore *core
    cdef const VSAPI *funcs
    cdef public bint add_cache

    cdef object __weakref__

    def __init__(self):
        raise Error('Class cannot be instantiated directly')

    def __dealloc__(self):
        if self.funcs:
            self.funcs.freeCore(self.core)
            
    property num_threads:
        def __get__(self):
            cdef VSCoreInfo v
            self.funcs.getCoreInfo(self.core, &v)
            return v.numThreads
        
        def __set__(self, int value):
            self.funcs.setThreadCount(value, self.core)
            
    property max_cache_size:
        def __get__(self):
            cdef VSCoreInfo v
            self.funcs.getCoreInfo(self.core, &v)
            cdef int64_t current_size = <int64_t>v.maxFramebufferSize
            current_size = current_size + 1024 * 1024 - 1
            current_size = current_size // <int64_t>(1024 * 1024)
            return current_size
        
        def __set__(self, int mb):
            if mb <= 0:
                raise ValueError('Maximum cache size must be a positive number')
            cdef int64_t new_size = mb
            new_size = new_size * 1024 * 1024
            self.funcs.setMaxCacheSize(new_size, self.core)

    def __getattr__(self, name):
        cdef VSPlugin *plugin
        tname = name.encode('utf-8')
        cdef const char *cname = tname
        plugin = self.funcs.getPluginByNamespace(cname, self.core)

        if plugin:
            return createPlugin(plugin, self.funcs, self)
        else:
            raise AttributeError('No attribute with the name ' + name + ' exists. Did you mistype a plugin namespace?')

    def set_max_cache_size(self, int mb):
        import warnings
        warnings.warn("set_max_cache_size() is deprecated. Use \"max_cache_size()\" property instead.", DeprecationWarning)
        self.max_cache_size = mb
        return self.max_cache_size
        
    def plugins(self):
        cdef VSPlugin *plugin = self.funcs.getNextPlugin(NULL, self.core)
        while plugin:
            tmp = createPlugin(plugin, self.funcs, self)
            plugin = self.funcs.getNextPlugin(plugin, self.core)
            yield tmp

    def get_plugins(self):
        import warnings
        warnings.warn("get_plugins() is deprecated. Use \"plugins()\" instead.", DeprecationWarning)
        
        cdef dict sout = {}
        
        for plugin in self.plugins():
            plugin_dict = { 'namespace': plugin.namespace, 'identifier': plugin.identifier, 'name': plugin.name }

            function_dict = {}
            for func in plugin.functions():
                function_dict[func.name] = func.signature

            plugin_dict['functions'] = function_dict
            sout[plugin_dict['identifier']] = plugin_dict

        return sout

    def list_functions(self):
        import warnings
        warnings.warn("list_functions() is deprecated. Use \"plugins()\" instead.", DeprecationWarning)
        
        sout = ""
        plugins = self.get_plugins()
        for plugin in sorted(plugins.keys()):
            sout += 'name: ' + plugins[plugin]['name'] + '\n'
            sout += 'namespace: ' + plugins[plugin]['namespace'] + '\n'
            sout += 'identifier: ' + plugins[plugin]['identifier'] + '\n'
            for function in sorted(plugins[plugin]['functions'].keys()):
                line = '\t' + function + '(' + plugins[plugin]['functions'][function].replace(';', '; ') + ')\n'
                sout += line.replace('; )', ')')
        return sout

    def query_video_format(self, ColorFamily color_family, SampleType sample_type, int bits_per_sample, int subsampling_w = 0, int subsampling_h = 0):
        cdef VSVideoFormat fmt
        if not self.funcs.queryVideoFormat(&fmt, color_family, sample_type, bits_per_sample, subsampling_w, subsampling_h, self.core):
            raise Error('Invalid format specified')
        return createVideoFormat(&fmt, self.funcs, self.core)

    def register_format(self, ColorFamily color_family, SampleType sample_type, int bits_per_sample, int subsampling_w, int subsampling_h):
        import warnings
        warnings.warn("register_format() is deprecated. Use \"query_video_format\" instead.", DeprecationWarning)
        return self.query_video_format(color_family, sample_type, bits_per_sample, subsampling_w, subsampling_h);

    def get_video_format(self, uint32_t id):
        cdef VSVideoFormat fmt
        if not self.funcs.getVideoFormatByID(&fmt, id, self.core):
            raise Error('Invalid format id specified')
        else:
            return createVideoFormat(&fmt, self.funcs, self.core)

    def get_format(self, uint32_t id):
        import warnings
        warnings.warn("get_format() is deprecated. Use \"get_video_format\" instead.", DeprecationWarning)
        return self.get_video_format(id);
        
    def log_message(self, MessageType message_type, str message):
        self.funcs.logMessage(message_type, message.encode('utf-8'), self.core)
        
    def add_log_handler(self, handler_func):
        handler_func(MESSAGE_TYPE_DEBUG, 'New message handler installed from python')
        cdef LogHandle lh = createLogHandle(handler_func)
        Py_INCREF(lh)
        lh.handle = self.funcs.addLogHandler(log_handler_wrapper, log_handler_free, <void *>lh, self.core)
        return lh
    
    def remove_log_handler(self, LogHandle handle):
        return self.funcs.removeLogHandler(handle.handle, self.core)
        
    def version(self):
        cdef VSCoreInfo v
        self.funcs.getCoreInfo(self.core, &v)
        return (<const char *>v.versionString).decode('utf-8')
        
    def version_number(self):
        cdef VSCoreInfo v
        self.funcs.getCoreInfo(self.core, &v)
        return v.core
        
    def __dir__(self):
        plugins = []
        for plugin in self.plugins():
            plugins.append(plugin.namespace)
        return super(Core, self).__dir__() + plugins

    def __str__(self):
        cdef str s = 'Core\n'
        s += self.version() + '\n'
        s += '\tNumber of Threads: ' + str(self.num_threads) + '\n'
        s += '\tAdd Cache: ' + str(self.add_cache) + '\n'
        return s

cdef object createNode(VSNodeRef *node, const VSAPI *funcs, Core core):
    if funcs.getNodeType(node) == VIDEO:
        return createVideoNode(node, funcs, core)
    else:
        return createAudioNode(node, funcs, core)

cdef object createConstFrame(const VSFrameRef *f, const VSAPI *funcs, VSCore *core):
    if funcs.getFrameType(f) == VIDEO:
        return createConstVideoFrame(f, funcs, core)
    else:
        return createConstAudioFrame(f, funcs, core)

cdef Core createCore(EnvironmentData env):
    cdef Core instance = Core.__new__(Core)
    instance.funcs = getVapourSynthAPI(VAPOURSYNTH_API_VERSION)
    if instance.funcs == NULL:
        raise Error('Failed to obtain VapourSynth API pointer. System does not support SSE2 or is the Python module and loaded core library mismatched?')
    instance.core = instance.funcs.createCore(env.coreCreationFlags)
    instance.add_cache = True
    return instance

def _get_core(threads = None, add_cache = None):
    env = _env_current()
    if env is None:
        raise Error('Internal environment id not set. Was get_core() called from a filter callback?')

    return vsscript_get_core_internal(env)
    
def get_core(threads = None, add_cache = None):
    import warnings
    warnings.warn("get_core() is deprecated. Use \"vapoursynth.core\" instead.", DeprecationWarning)
    
    ret_core = _get_core()
    if ret_core is not None:
        if threads is not None:
            ret_core.num_threads = threads
        if add_cache is not None:
            ret_core.add_cache = add_cache
    return ret_core
    
cdef Core vsscript_get_core_internal(EnvironmentData env):
    if env.core is None:
        env.core = createCore(env)
    return env.core
    
cdef class _CoreProxy(object):

    def __init__(self):
        raise Error('Class cannot be instantiated directly')
    
    @property
    def core(self):
        return _get_core()
        
    def __dir__(self):
        d = dir(self.core)
        if 'core' not in d:
            d += ['core']
            
        return d
        
    def __getattr__(self, name):
        return getattr(self.core, name)
        
    def __setattr__(self, name, value):
        setattr(self.core, name, value)
    
core = _CoreProxy.__new__(_CoreProxy)
    

cdef class Plugin(object):
    cdef Core core
    cdef VSPlugin *plugin
    cdef const VSAPI *funcs
    cdef object injected_arg
    cdef readonly str identifier
    cdef readonly str namespace
    cdef readonly str name

    def __init__(self):
        raise Error('Class cannot be instantiated directly')
        
    def __getattr__(self, name):
        tname = name.encode('utf-8')
        cdef const char *cname = tname
        cdef VSPluginFunction *func = self.funcs.getPluginFunctionByName(cname, self.plugin)

        if func:
            return createFunction(func, self, self.funcs)
        else:
            raise AttributeError('There is no function named ' + name)

    def functions(self):
        cdef VSPluginFunction *func = self.funcs.getNextPluginFunction(NULL, self.plugin)
        while func:
            tmp = createFunction(func, self, self.funcs)
            func = self.funcs.getNextPluginFunction(func, self.plugin)
            yield tmp

    def get_functions(self):
        import warnings
        warnings.warn("get_functions() is deprecated. Use \"functions()\" instead.", DeprecationWarning)
        
        cdef dict sout = {}
        for func in self.functions():
            sout[func.name] = func.signature
        
        return sout

    def list_functions(self):
        import warnings
        warnings.warn("list_functions() is deprecated. Use \"functions()\" instead.", DeprecationWarning)
        
        sout = ""
        functions = self.get_functions()
        for key in sorted(functions.keys()):
            sout += key + '(' + functions[key].replace(';', '; ') + ')\n'
        return sout.replace('; )', ')')

    def __dir__(self):
        attrs = []
        for func in self.functions():
            attrs.append(func.name)
        return attrs

cdef Plugin createPlugin(VSPlugin *plugin, const VSAPI *funcs, Core core):
    cdef Plugin instance = Plugin.__new__(Plugin)
    instance.core = core
    instance.plugin = plugin
    instance.funcs = funcs
    instance.injected_arg = None
    instance.identifier = funcs.getPluginID(plugin).decode('utf-8')
    instance.namespace = funcs.getPluginNamespace(plugin).decode('utf-8')
    instance.name = funcs.getPluginName(plugin).decode('utf-8')
    return instance

cdef class Function(object):
    cdef const VSAPI *funcs
    cdef const VSPluginFunction *func
    cdef readonly Plugin plugin
    cdef readonly str name
    cdef readonly str signature
    cdef readonly str return_signature
    
    @property
    def __signature__(self):
        if typing is None:
            return None
        return construct_signature(self.signature, self.return_signature, injected=self.plugin.injected_arg)

    def __init__(self):
        raise Error('Class cannot be instantiated directly')

    def __call__(self, *args, **kwargs):
        cdef VSMap *inm
        cdef VSMap *outm
        cdef char *cname
        arglist = list(args)
        if self.plugin.injected_arg is not None:
            arglist.insert(0, self.plugin.injected_arg)
        ndict = {}
        processed = {}
        atypes = {}
        # remove _ from all args
        for key in kwargs:
            if key[0] == '_':
                nkey = key[1:]
            # PEP8 tells us single_trailing_underscore_ for collisions with Python-keywords.
            elif key[-1] == "_":
                nkey = key[:-1]
            else:
                nkey = key
            ndict[nkey] = kwargs[key]

        # match up unnamed arguments to the first unused name in order
        sigs = self.signature.split(';')
        any = False

        for sig in sigs:
            if sig == 'any':
                any = True
                continue
            elif sig == '':
                continue
            parts = sig.split(':')
            # store away the types for later use
            key = parts[0]
            atypes[key] = parts[1]

            # the name has already been specified
            if key in ndict:
                processed[key] = ndict[key]
                del ndict[key]
            else:
            # fill in with the first unnamed arg until they run out
                if len(arglist) > 0:
                    processed[key] = arglist[0]
                    del arglist[0]

        if len(arglist) > 0:
            raise Error(self.name + ': Too many unnamed arguments specified')

        if (len(ndict) > 0) and not any:
            raise Error(self.name + ': Function does not take argument(s) named ' + ', '.join(ndict.keys()))          

        inm = self.funcs.createMap()

        dtomsuccess = True
        dtomexceptmsg = ''
        try:
            typedDictToMap(processed, atypes, inm, self.plugin.core.core, self.funcs)
            if any:
                dictToMap(ndict, inm, False, self.plugin.core.core, self.funcs)
        except Error as e:
            self.funcs.freeMap(inm)
            dtomsuccess = False
            dtomexceptmsg = str(e)    
        
        if dtomsuccess == False:
            raise Error(self.name + ': ' + dtomexceptmsg)

        tname = self.name.encode('utf-8')
        cname = tname
        if self.plugin.core.add_cache:
            with nogil:
                outm = self.funcs.invoke2(self.plugin.plugin, cname, inm)
        else:
                outm = self.funcs.invoke(self.plugin.plugin, cname, inm)
        self.funcs.freeMap(inm)
        cdef const char *err = self.funcs.mapGetError(outm)
        cdef bytes emsg

        if err:
            emsg = err
            self.funcs.freeMap(outm)
            raise Error(emsg.decode('utf-8'))

        retdict = mapToDict(outm, True, self.plugin.core.core, self.funcs)
        self.funcs.freeMap(outm)
        return retdict

cdef Function createFunction(VSPluginFunction *func, Plugin plugin, const VSAPI *funcs):
    cdef Function instance = Function.__new__(Function)
    instance.name = funcs.getPluginFunctionName(func).decode('utf-8')
    instance.signature = funcs.getPluginFunctionArguments(func).decode('utf-8')
    instance.return_signature = funcs.getPluginFunctionReturnType(func).decode('utf-8')
    instance.plugin = plugin
    instance.funcs = funcs
    instance.func = func
    return instance

# for python functions being executed by vs

_warnings_showwarning = None
def _showwarning(message, category, filename, lineno, file=None, line=None):
    """
    Implementation of showwarnings which redirects to vapoursynth core logging.

    Note: This is apparently how python-logging does this.
    """
    import warnings
    if file is not None:
        if _warnings_showwarning is not None:
            _warnings_showwarning(message, category, filename, lineno, file, line)
    else:
        env = _env_current()
        if env is None:
            _warnings_showwarning(message, category, filename, lineno, file, line)
            return

        s = warnings.formatwarning(message, category, filename, lineno, line)
        core = vsscript_get_core_internal(env)
        core.log_message(MESSAGE_TYPE_WARNING, s)


cdef class PythonVSScriptStreamBridge(object):
    cdef MessageType _level
    cdef object _parent
    cdef dict _lines
    cdef object _lock
    cdef int _warn_when_used

    def __cinit__(self, level, parent):
        self._level = level
        self._parent = parent
        self._lines = {}
        self._lock = Lock()
        self._warn_when_used = True

    def write(self, msg):
        if not msg:
            return

        env = _env_current()
        if env is None:
            self._parent.write(msg)
            return

        if self._warn_when_used:
            self._warn_when_used = False
            vsscript_get_core_internal(env).log_message(MessageType.MESSAGE_TYPE_WARNING, "Use logging.info instead of print.")

        with self._lock:
            self._lines.setdefault(env, []).append(msg)
        if "\n" in msg:
            self.flush()

    def flush(self):
        with self._lock:
            for env, fragments in self._lines.items():
                if not get_policy().is_alive(env):
                    self._parent.write("".join(fragments))
                    self._parent.flush()
                else:
                    core = vsscript_get_core_internal(env)
                    msg = "".join(fragments)
                    for line in msg.splitlines():
                        core.log_message(self._level, line.rstrip())


class PythonVSScriptLoggingBridge(logging.Handler):

    def __init__(self, parent, level=logging.NOTSET):
        super().__init__(level)
        self._parent = parent

    def emit(self, record):
        env = _env_current()
        if env is None:
            self.parent.handle(record)
            return
        core = vsscript_get_core_internal(env)

        message = self.format(record)

        if record.levelno < logging.INFO:
            mt = MessageType.MESSAGE_TYPE_DEBUG
        elif record.levelno < logging.WARN:
            mt = MessageType.MESSAGE_TYPE_INFORMATION
        elif record.levelno < logging.ERROR:
            mt = MessageType.MESSAGE_TYPE_WARNING
        elif record.levelno < logging.FATAL:
            mt = MessageType.MESSAGE_TYPE_CRITICAL
        else:
            mt = MessageType.MESSAGE_TYPE_CRITICAL
            message = "Fatal: " + message

        core.log_message(mt, message)

cdef void __stdcall freeFunc(void *pobj) nogil:
    with gil:
        fobj = <FuncData>pobj
        Py_DECREF(fobj)
        fobj = None


cdef void __stdcall publicFunction(const VSMap *inm, VSMap *outm, void *userData, VSCore *core, const VSAPI *vsapi) nogil:
    with gil:
        d = <FuncData>userData
        try:
            with use_environment(d.env).use():
                m = mapToDict(inm, False, core, vsapi)
                ret = d(**m)
                if not isinstance(ret, dict):
                    if ret is None:
                        ret = 0
                    ret = {'val':ret}
                dictToMap(ret, outm, False, core, vsapi)
        except BaseException, e:
            emsg = str(e).encode('utf-8')
            vsapi.mapSetError(outm, emsg)


@final
cdef class VSScriptEnvironmentPolicy:
    cdef dict _env_map

    cdef object _stack
    cdef object _lock
    cdef EnvironmentPolicyAPI _api

    cdef object __weakref__

    def __init__(self):
        raise RuntimeError("Cannot instantiate this class directly.")

    def on_policy_registered(self, policy_api):
        global _warnings_showwarning
        import warnings

        self._stack = ThreadLocal()
        self._api = policy_api
        self._env_map = {}

        # Redirect warnings to the parent application.
        _warnings_showwarning = warnings.showwarning
        warnings.showwarning = _showwarning
        warnings.filterwarnings("always", module="__vapoursynth__")
        warnings.filterwarnings("always", module="vapoursynth")

        # Redirect logging to the parent application.
        logging.basicConfig(level=logging.NOTSET, format="%(message)s", handlers=[
            PythonVSScriptLoggingBridge(logging.StreamHandler(sys.stderr)),
        ])

        # Redirect sys.stderr and sys.stdout
        sys.stdout = PythonVSScriptStreamBridge(MessageType.MESSAGE_TYPE_INFORMATION, sys.stdout)
        sys.stderr = PythonVSScriptStreamBridge(MessageType.MESSAGE_TYPE_WARNING, sys.stderr)


    def on_policy_cleared(self):
        global _warnings_showwarning
        import warnings

        self._env_map = None
        self._stack = None

        # Reset the warnings from the parent application
        warnings.showwarning = _warnings_showwarning
        _warnings_showwarning = None
        warnings.resetwarnings()

        # Reset the logging to only use sys.stderr
        for handler in logging.root.handlers[:]:
            logging.root.removeHandler(handler)
        logging.basicConfig(level=logging.WARN, format="%(message)s", handlers=[logging.StreamHandler(sys.stderr)])

        # Restore sys.stderr and sys.stdout
        sys.stderr = sys.__stderr__
        sys.stdout = sys.__stdout__

    cdef EnvironmentData get_environment(self, id):
        return self._env_map.get(id, None)

    def get_current_environment(self):
        return getattr(self._stack, "stack", None)

    def set_environment(self, environment):
        if not self.is_alive(environment):
            environment = None
        
        previous = getattr(self._stack, "stack", None)
        self._stack.stack = environment
        return previous

    cdef EnvironmentData _make_environment(self, int script_id, const VSScriptOptions* options):
        # Get flags from options.
        flags = 0
        if options != NULL:
            flags = options.coreCreationFlags

        env = self._api.create_environment(flags)

        # Apply additional options
        if options != NULL and options.logHandler != NULL:
            _set_logger(env, options.logHandler, options.logHandlerFree, options.logHandlerData)

        self._env_map[script_id] = env
        return env
      
    cdef has_environment(self, int script_id):
        return script_id in self._env_map

    cdef _free_environment(self, int script_id):
        env = self._env_map.pop(script_id, None)
        if env is not None:
            self.stdout.flush()
            self.stderr.flush()
            self._api.destroy_environment(env)
            
    def is_alive(self, EnvironmentData environment):
        return environment.alive


cdef VSScriptEnvironmentPolicy _get_vsscript_policy():
    if not isinstance(_policy, VSScriptEnvironmentPolicy):
        raise RuntimeError("This is not a VSScript-Policy.")
    return <VSScriptEnvironmentPolicy>_policy


cdef object _vsscript_use_environment(int id):
    return use_environment(_get_vsscript_policy().get_environment(id))


cdef object _vsscript_use_or_create_environment2(int id, const VSScriptOptions* options):
    cdef VSScriptEnvironmentPolicy policy = _get_vsscript_policy()
    if not policy.has_environment(id):
        policy._make_environment(id, options)
    return use_environment(policy.get_environment(id))


cdef object _vsscript_use_or_create_environment(int id):
    return _vsscript_use_or_create_environment2(id, NULL)


@contextlib.contextmanager
def __chdir(filename, flags):
    if (flags&1) or filename is None or (filename.startswith("<") and filename.endswith(">")):
        return (yield)
    
    origpath = os.getcwd()
    newpath = os.path.dirname(os.path.abspath(filename))

    try:
        os.chdir(newpath)
        yield
    finally:
        os.chdir(origpath)


cdef void _vpy_replace_pyenvdict(VSScript *se, dict pyenvdict):
    if se.pyenvdict:
        Py_DECREF(<dict>se.pyenvdict)
        se.pyenvdict = NULL
    
    if pyenvdict is not None:
        Py_INCREF(pyenvdict)
        se.pyenvdict = <void*>pyenvdict


cdef int _vpy_evaluate(VSScript *se, bytes script, str filename, const VSScriptOptions* options):
    try:
        pyenvdict = {}
        if se.pyenvdict:
            pyenvdict = <dict>se.pyenvdict
        else:
            _vpy_replace_pyenvdict(se, pyenvdict)
        
        pyenvdict["__name__"] = "__vapoursynth__"
        code = compile(script, filename=filename, dont_inherit=True, mode="exec")

        if filename is None or (filename.startswith("<") and filename.endswith(">")):
            filename = "<string>"
            pyenvdict.pop("__file__", None)
        else:
            pyenvdict["__file__"] = filename

        if se.errstr:
            errstr = <bytes>se.errstr
            se.errstr = NULL
            Py_DECREF(errstr)
            errstr = None

        with _vsscript_use_or_create_environment2(se.id, options).use():
            exec(code, pyenvdict, pyenvdict)

    except BaseException, e:
        errstr = 'Python exception: ' + str(e) + '\n\n' + traceback.format_exc()
        errstr = errstr.encode('utf-8')
        Py_INCREF(errstr)
        se.errstr = <void *>errstr
        return 2
    except:
        errstr = 'Unspecified Python exception' + '\n\n' + traceback.format_exc()
        errstr = errstr.encode('utf-8')
        Py_INCREF(errstr)
        se.errstr = <void *>errstr
        return 1
        

cdef public api int vpy_createScript(VSScript *se) nogil:
    with gil:
        try:
            _vpy_replace_pyenvdict(se, {})
            _get_vsscript_policy()._make_environment(<int>se.id, NULL)

        except:
            errstr = 'Unspecified Python exception' + '\n\n' + traceback.format_exc()
            errstr = errstr.encode('utf-8')
            Py_INCREF(errstr)
            se.errstr = <void *>errstr
            return 1
        return 0         
    
cdef public api int vpy_evaluateScript(VSScript *se, const char *script, const char *scriptFilename, int flags) nogil:
    with gil:
        fn = scriptFilename.decode('utf-8')
        with __chdir(fn, flags):
            return _vpy_evaluate(se, script, fn, NULL)
        return 0

cdef public api int vpy_evaluateFile(VSScript *se, const char *scriptFilename, int flags) nogil:
    with gil:
        if not se.pyenvdict:
            pyenvdict = {}
            Py_INCREF(pyenvdict)
            se.pyenvdict = <void *>pyenvdict
            _get_vsscript_policy().get_environment(se.id).outputs.clear()
        try:
            with open(scriptFilename.decode('utf-8'), 'rb') as f:
                script = f.read(1024*1024*16)
            return vpy_evaluateScript(se, script, scriptFilename, flags)
        except BaseException, e:
            errstr = 'File reading exception:\n' + str(e)
            errstr = errstr.encode('utf-8')
            Py_INCREF(errstr)
            se.errstr = <void *>errstr
            return 2
        except:
            errstr = 'Unspecified file reading exception'
            errstr = errstr.encode('utf-8')
            Py_INCREF(errstr)
            se.errstr = <void *>errstr
            return 1

cdef public api int vpy4_evaluateBuffer(VSScript *se, const char *buffer, const char *scriptFilename, const VSMap *vars, const VSScriptOptions *options) nogil:
    with gil:
        try:
            if not se.pyenvdict:
                _vpy_replace_pyenvdict(se, {})
            pyenvdict = <dict>se.pyenvdict
            
            if buffer == NULL:
                raise RuntimeError("NULL buffer passed.")

            if vars:
                if getVSAPIInternal() == NULL:
                    raise RuntimeError("Failed to retrieve VSAPI pointer.")
                # FIXME, verify there are only int, float and data values in the map before this
                pyenvdict.update(mapToDict(vars, False, NULL, getVSAPIInternal()))

            fn = None
            if scriptFilename:
                fn = scriptFilename.decode('utf-8')

            return _vpy_evaluate(se, buffer, fn, options)

        except BaseException, e:
            errstr = 'File reading exception:\n' + str(e)
            errstr = errstr.encode('utf-8')
            Py_INCREF(errstr)
            se.errstr = <void *>errstr
            return 2

cdef public api int vpy4_evaluateFile(VSScript *se, const char *scriptFilename, const VSMap *vars, const VSScriptOptions *options) nogil:
    with gil:
        try:
            if scriptFilename == NULL:
                raise RuntimeError("NULL scriptFilename passed.")
                
            with open(scriptFilename.decode('utf-8'), 'rb') as f:
                script = f.read(1024*1024*16)
            return vpy4_evaluateBuffer(se, script, scriptFilename, vars, options)
        except BaseException, e:
            errstr = 'File reading exception:\n' + str(e)
            errstr = errstr.encode('utf-8')
            Py_INCREF(errstr)
            se.errstr = <void *>errstr
            return 2
        except:
            errstr = 'Unspecified file reading exception'
            errstr = errstr.encode('utf-8')
            Py_INCREF(errstr)
            se.errstr = <void *>errstr
            return 1
            
cdef public api int vpy4_clearLogHandler(VSScript *se) nogil:
    with gil:
        if not _get_vsscript_policy().has_environment(se.id):
            return 1

        _unset_logger(_get_vsscript_policy().get_environment(se.id))
        return 0

cdef public api void vpy4_freeScript(VSScript *se) nogil:
    with gil:
        vpy_clearEnvironment(se)
        if se.pyenvdict:
            pyenvdict = <dict>se.pyenvdict
            se.pyenvdict = NULL
            Py_DECREF(pyenvdict)
            pyenvdict = None

        if se.errstr:
            errstr = <bytes>se.errstr
            se.errstr = NULL
            Py_DECREF(errstr)
            errstr = None

        try:
            _get_vsscript_policy()._free_environment(se.id)
        except:
            pass

        gc.collect()

cdef public api const char *vpy4_getError(VSScript *se) nogil:
    if not se.errstr:
        return NULL
    with gil:
        errstr = <bytes>se.errstr
        return errstr
            
cdef public api VSNodeRef *vpy4_getOutput(VSScript *se, int index) nogil:
    with gil:
        pyenvdict = <dict>se.pyenvdict
        node = None
        try:
            node = _get_vsscript_policy().get_environment(se.id).outputs[index]
        except:
            return NULL

        if isinstance(node, AlphaOutputTuple):
            node = node[0]
            
        if isinstance(node, RawNode):
            return (<RawNode>node).funcs.cloneNodeRef((<RawNode>node).node)
        else:
            return NULL
            
cdef public api VSNodeRef *vpy4_getAlphaOutput(VSScript *se, int index) nogil:
    with gil:
        pyenvdict = <dict>se.pyenvdict
        node = None
        try:
            node = _get_vsscript_policy().get_environment(se.id).outputs[index]
        except:
            return NULL

        if isinstance(node, AlphaOutputTuple):
            node = node[1]   
            if isinstance(node, RawNode):
                return (<RawNode>node).funcs.cloneNodeRef((<RawNode>node).node)
        return NULL
        
cdef public api int vpy_clearOutput(VSScript *se, int index) nogil:
    with gil:
        try:
            del _get_vsscript_policy().get_environment(se.id).outputs[index]
        except:
            return 1
        return 0

cdef public api VSCore *vpy4_getCore(VSScript *se) nogil:
    with gil:
        try:
            core = vsscript_get_core_internal(_get_vsscript_policy().get_environment(se.id))
            if core is not None:
                return (<Core>core).core
            else:
                return NULL
        except:
            return NULL

cdef public api const VSAPI *vpy4_getVSAPI(int version) nogil:
    return getVapourSynthAPI(version)
    
cdef const VSAPI *getVSAPIInternal() nogil:
    global _vsapi
    if _vsapi == NULL:
        _vsapi = getVapourSynthAPI(VAPOURSYNTH_API_VERSION)
    return _vsapi
    
cdef public api int vpy4_getOptions(VSScript *se, VSMap *dst) nogil:
    with gil:
        with _vsscript_use_environment(se.id).use():   
            try:
                core = vsscript_get_core_internal(_get_vsscript_policy().get_environment(se.id))
                dictToMap(_get_options_dict("vpy4_getOptions"), dst, True, core.core, core.funcs)
                return 0
            except:
                return 1
                
cdef public api int vpy_getVariable(VSScript *se, const char *name, VSMap *dst) nogil:
    with gil:
        with _vsscript_use_environment(se.id).use():
            pyenvdict = <dict>se.pyenvdict
            try:
                dname = name.decode('utf-8')
                read_var = { dname:pyenvdict[dname]}
                core = vsscript_get_core_internal(_get_vsscript_policy().get_environment(se.id))
                dictToMap(read_var, dst, False, core.core, core.funcs)
                return 0
            except:
                return 1

cdef public api int vpy_setVariable(VSScript *se, const VSMap *vars) nogil:
    with gil:
        with _vsscript_use_environment(se.id).use():
            pyenvdict = <dict>se.pyenvdict
            try:     
                core = vsscript_get_core_internal(_get_vsscript_policy().get_environment(se.id))
                new_vars = mapToDict(vars, False, core.core, core.funcs)
                for key in new_vars:
                    pyenvdict[key] = new_vars[key]
                return 0
            except:
                return 1

cdef public api int vpy_clearVariable(VSScript *se, const char *name) nogil:
    with gil:
        pyenvdict = <dict>se.pyenvdict
        try:
            del pyenvdict[name.decode('utf-8')]
        except:
            return 1
        return 0

cdef public api void vpy_clearEnvironment(VSScript *se) nogil:
    with gil:
        pyenvdict = <dict>se.pyenvdict
        for key in pyenvdict:
            pyenvdict[key] = None
        pyenvdict.clear()
        vpy4_clearLogHandler(se)
        try:
             _get_vsscript_policy().get_environment(se.id).outputs.clear()
             _get_vsscript_policy().get_environment(se.id).core = None
        except:
            pass
        gc.collect()

cdef public api int vpy4_initVSScript() nogil:
    with gil:
        if getVSAPIInternal() == NULL:
            return 1
        if has_policy():
            return 1

        vsscript = VSScriptEnvironmentPolicy.__new__(VSScriptEnvironmentPolicy)
        register_policy(vsscript)
        return 0<|MERGE_RESOLUTION|>--- conflicted
+++ resolved
@@ -631,11 +631,7 @@
             error = self.funcs.mapGetError(outm)
             if error:
                 raise Error(error.decode('utf-8'))
-<<<<<<< HEAD
             return mapToDict(outm, True, NULL, vsapi)
-=======
-            return mapToDict(outm, True, False, NULL, vsapi)
->>>>>>> e5648491
         finally:
             vsapi.freeMap(outm)
             vsapi.freeMap(inm)
